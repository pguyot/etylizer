--- conflicted
+++ resolved
@@ -158,11 +158,7 @@
 
   % If OnlyFiles is empty, all files not in IgnoreFiles are checked
   % If OnlyFiles is not empty, only the files in OnlyFiles but not in IgnoreFiels are checked
-<<<<<<< HEAD
-  OnlyFiles = ["records.erl"],
-=======
   OnlyFiles = [],
->>>>>>> aed7e635
   IgnoreFiles = ["maps.erl"],
 
   case file:list_dir(TopDir) of
