-module(tally_tests).

-include_lib("eunit/include/eunit.hrl").
-include_lib("../src/log.hrl").

-import(stdtypes, [tvar/1, ttuple_any/0, tnegate/1, tatom/0, tatom/1, tfun_full/2, tfun1/2, trange/2,
                   tunion/1, tunion/2, tintersect/1, trange_any/0, ttuple/1, tany/0, tnone/0,
                   tint/0, tint/1, ttuple1/1, tinter/1, tinter/2, tlist/1, tempty_list/0,
                   tfloat/0, tfun2/3, tnot/1, tbool/0,
                   tmap/1, tmap_any/0, tmap_field_opt/2, tmap_field_man/2
                  ]).


-spec test_tally(any(), list({ast:ty(), ast:ty()}), #{ atom() => ast:ty()}) -> ok.
test_tally(Order, ConstrList, ExpectedSubst) ->
    test_tally(Order, ConstrList, ExpectedSubst, []).

-spec test_tally(any(), list({ast:ty(), ast:ty()}), #{ atom() => ast:ty()}, [ast:ty_varname()]) -> ok.
test_tally(_Order, _ConstrList, [], _FixedVars) -> ok;
test_tally(Order, ConstrList, AllTests, FixedVars) ->
  Constrs = sets:from_list(
                lists:map(
                  fun ({T, U}) -> {csubty, sets:from_list([ast:loc_auto()]), T, U} end,
                  ConstrList
                 )),
  OrderFun = fun() -> [ast_lib:ast_to_erlang_ty({var, X}) || X <- Order] end,

  case tally:tally(symtab:empty(), Constrs, sets:from_list(FixedVars), OrderFun) of
    {error, []} ->
      find_subst(AllTests, [], []);
    Res ->
      find_subst(AllTests, Res, Res)
  end.

find_subst([], [], _) -> ok;
find_subst([{Low, High} | _], [], Sols) ->
  ?LOG_WARN("~nCould not find substitutions among remaining ~p tally solutions for~nExpected lower bound:~n~s~n~nExpected upper bound:~n~s",
            length(Sols),
            pretty:render_subst(Low),
            pretty:render_subst(High)
  ),
  error("test failed because tally returned no substitution that matches low and high bounds");
find_subst([], [_X | _Xs], _) -> error({"Too many substitutions"});
find_subst(X = [{Low, High} | OtherTests], [Subst | Others], AllTally) ->
  Valid = lists:any(
    fun({{_Var, LowerBound}, {Var, UpperBound}}) ->
      begin
        TyOther = maps:get(Var, Subst, {var, Var}),
        not (subty:is_subty(none, LowerBound, TyOther) andalso
          subty:is_subty(none, TyOther, UpperBound))
      end
    end, lists:zip(lists:sort(maps:to_list(Low)), lists:sort(maps:to_list(High)))),
  case Valid of
    true -> find_subst(X, Others, AllTally);
    false -> find_subst(OtherTests, AllTally -- [Subst], AllTally -- [Subst])
  end.

solutions(Number) ->
  [{#{}, #{}} || _ <- lists:seq(1, Number)].

tally_01_test() ->
    test_tally(
      [alpha],
      [{tvar(alpha), tint()}],
      [{
        #{ alpha => tnone()},
        #{ alpha => tint()}
      }]
    ).

tally_02_test() ->
    test_tally(
      [alpha],
      [{tint(), tvar(alpha)}],
      [{
        #{ alpha => tint()},
        #{ alpha => tany()}
      }]
    ).

tally_03_test() ->
  test_tally(
    [zero],
    [
    {ttuple([]), tvar(zero)},
    {tvar(zero), ttuple([])}
  ],
    [{
      #{ zero => ttuple([])},
      #{ zero => ttuple([])}
    }]
  ).

tally_04_test() ->
    Alpha = tvar(alpha),
    Beta = tvar(beta),
    test_tally(
      [alpha, beta],
      [
      {Alpha, ttuple1(tany())},
      {ttuple1(Beta), Alpha},
      {tint(), Beta}
    ],
      [{
        #{ alpha => ttuple([tint()]), beta => tint()},
        #{ alpha => ttuple([tany()]), beta => tany()}
      }]
    ).

tally_05_test() ->
    Alpha = tvar(alpha),
    Beta = tvar(beta),
    test_tally(
      [beta, alpha],
      [
      {tlist(Beta), Alpha}
    ],
      [{
        #{ alpha => tlist(Beta)},
        #{ alpha => tany() }
      }]
    ).

% debug tallying (['b] [ ('b, 'a2) ]);;
% result:[{'a2:='b}]
tally_06_test() ->
    Alpha = tvar(alpha),
    Beta = tvar(beta),
    test_tally(
      [beta, alpha],
      [{Beta, Alpha}],
      [{
        #{ alpha => Beta },
        #{ alpha => tany() }
      }],
      [beta]).

% debug tallying (['b] [ (['b*], 'a2) ]);;
% result:[{'a2:=[ 'b* ]}]
tally_07_test() ->
  Alpha = tvar(alpha),
  Beta = tvar(beta),
  test_tally(
    [beta, alpha],
    [
    {tlist(Beta), Alpha}
  ],
    [{
      #{ alpha => tlist(Beta)},
      #{ alpha => tany() }
    }],
    [beta]
  ).

% see #36
% # debug tallying ([] [(1|2, 'alpha) ( (Int -> Int) & ((1|2) -> (1|2)), 'alpha -> 'beta) ('beta, 1|2)]);;
% [DEBUG:tallying]
% Result:[{'beta:=1--2 | 1--2 & 'a6a6; 'alpha:=1--2 | 1--2 & 'a6a6}]
tally_08_test() ->
  Alpha = tvar(alpha),
  Beta = tvar(beta),
  OneOrTwo = tunion(tint(1), tint(2)),
  OneOrTwoRange = trange(1, 2),
  test_tally(
    [alpha, beta],
    [
      {OneOrTwo, Alpha},
      {Beta, OneOrTwo},
      {tinter(tfun1(tint(), tint()), tfun1(OneOrTwo, OneOrTwo)), tfun1(Alpha, Beta)}
    ],
    [{
      #{ alpha => OneOrTwoRange, beta => OneOrTwoRange },
      #{ alpha => OneOrTwoRange, beta => OneOrTwoRange }
    }]).

% Also see #36
% #debug tallying ([] [( ((Int, Int) -> Int) & ((Int, Float) -> Float) & ((Float, Int) -> Float) & ((Float, Float) -> Float), ('alpha, 'beta) -> 'gamma ) (Int \ (1--2), 'alpha) (1, 'beta) (1, 'delta) (2, 'delta) ('delta, Int) ('gamma, 'delta)]);;
% [DEBUG:tallying]
% Result:[{
%  'gamma:=Int;
%  'delta:=Int;
%  'beta:=1 | Int & 'betabeta;
%  'alpha:=*--0 | 3--* | Int & 'alphaalpha
% }]
tally_09_test() ->
    Alpha = tvar(alpha),
    Beta = tvar(beta),
    Gamma = tvar(gamma),
    Delta = tvar(delta),
    One = tint(1),
    Two = tint(2),
    OneOrTwo = tunion(One, Two),
    I = tint(),
    F = tfloat(),
    test_tally(
      [delta, beta, alpha, gamma],
      [{tinter([tfun2(I, I, I), tfun2(I, F, F), tfun2(F, I, F), tfun2(F, F, F)]), tfun2(Alpha, Beta, Gamma)},
       {tinter(I, tnot(OneOrTwo)), Alpha},
       {One, Beta},
       {One, Delta},
       {Two, Delta},
       {Delta, I},
       {Gamma, Delta}],

      [{
        #{ alpha => tunion(tunion([trange(3, '*')]), tunion([trange('*', 0)])),
          beta => trange(1, 1),
          gamma => I,
          delta => I },
        #{ alpha => tint(),
          beta => tint(),
          gamma => I,
          delta => I }
      }]
    ).

tally_10_test() ->
    Order = [v2, v0, v8, v7, v6, v5, v4, v3],
    V0 = tvar(v0),
    V2 = tvar(v2),
    V3 = tvar(v3),
    V4 = tvar(v4),
    V5 = tvar(v5),
    V6 = tvar(v6),
    V7 = tvar(v7),
    V8 = tvar(v8),
    A = tatom(a),
    B = tatom(b),
    TupleAny = ttuple1(tany()),
    LargeInter = tinter([V0, tnot(tinter([ttuple1(A), TupleAny])), ttuple1(B), TupleAny]),
    test_tally(
      Order,
      [{tinter([V0, ttuple1(A), TupleAny]), ttuple1(V3)},
       {tunion([tinter([ttuple1(A), TupleAny]), tinter([ttuple1(B), TupleAny])]), ttuple1(V8)},
       {ttuple1(V2), V0},
       {LargeInter, ttuple1(V8)},
       {LargeInter, ttuple1(V7)},
       {LargeInter, ttuple1(V6)},
       {tinter([V0, ttuple1(A), TupleAny]), ttuple1(V5)},
       {A, V2},
       {tinter([V0, ttuple1(A), TupleAny]), ttuple1(V4)}],
      [{#{}, #{}}]).

% debug tallying ([] [] [('a1 -> 'a2, 'a0) ('a4, 'a2) (42, 'a4) ('a3 & Int, 'a4) ('a3 & Int, 'a5) (Any -> Bool, 'a5 -> 'a6) ('a6, Bool) ('a1, 'a3)]);;
%[DEBUG:tallying]
%Result:[
%   {
%      'a1:=('a1a1 & 'a3a3) \ Int;
%      'a3:='a3a3 \ Int;
%      'a6:=Bool & 'a6a6;
%      'a5:=Empty;
%      'a4:=42 | 'a4a4 & 'a2a2;
%      'a2:=42 | 'a2a2;
%      'a0:=(('a1a1 & 'a3a3) \ Int -> 42 | 'a2a2) | 'a0a0};
%   {
%      'a1:=Int & 'a5 & 'a1a1 & 'a3a3 & 'a4a4 & 'a2a2 | 42 & 'a5 & 'a1a1 & 'a3a3 | ('a1a1 & 'a3a3) \ Int;
%      'a3:=Int & 'a5 & 'a3a3 & 'a4a4 & 'a2a2 | 42 & 'a5 & 'a3a3 | 'a3a3 \ Int;
%      'a6:=Bool;
%      'a4:=42 | 'a4a4 & 'a2a2;
%      'a2:=42 | 'a2a2;
%      'a0:=(Int & 'a5 & 'a1a1 & 'a3a3 & 'a4a4 & 'a2a2 | 42 & 'a5 & 'a1a1 & 'a3a3 | ('a1a1 & 'a3a3) \ Int -> 42 | 'a2a2) | 'a0a0
%   }]
tally_issue_8_test() ->
  A0 = tvar(alpha0), A1 = tvar(alpha1), A2 = tvar(alpha2), A3 = tvar(alpha3), A4 = tvar(alpha4), A5 = tvar(alpha5), A6 = tvar(alpha6),
  test_tally(
    [alpha4,alpha6,alpha1,alpha2,alpha0,alpha3,alpha5],
    [
      {tfun_full([A1], A2), A0},
      {A4, A2},
      {tint(42), A4},
      {tintersect([A3, tint()]), A4},
      {tintersect([A3, tint()]), A5},
      {tfun_full([tany()], tbool()), tfun_full([A5], A6)},
      {A6, tbool()},
      {A1, A3}
    ],
    [
      {
        #{ alpha2 => tint(42), alpha1 => tnone(), alpha3 => tnone(), alpha6 => tbool(), alpha4 => tint(42) },
        #{ alpha2 => tany(), alpha1 => tany(), alpha3 => tany(), alpha6 => tbool(), alpha4 => tany() }
      },
      {
        #{ alpha0 => tfun_full([tany()], tint(42)), alpha5 => tnone(), alpha2 => tint(42), alpha1 => tnone(), alpha3 => tnone(), alpha6 => tnone(), alpha4 => tnone() },
        #{ alpha0 => tany(), alpha5 => tnone(), alpha2 => tany(), alpha1 => tinter([tany(), tnegate(tint())]), alpha3 => tinter([tany(), tnegate(tint())]), alpha6 => tbool(), alpha4 => tany() }
      }
    ]).


tally_issue_14_test() ->
  Order = [v2, v0, v8, v7, v6, v5, v4, v3],
  V0 = tvar(v0),
  V2 = tvar(v2),
  V3 = tvar(v3),
  V4 = tvar(v4),
  V5 = tvar(v5),
  V6 = tvar(v6),
  V7 = tvar(v7),
  V8 = tvar(v8),
  A = tatom(a),
  B = tatom(b),
  TupleAny = ttuple1(tany()),
  LargeInter = tinter([V0, tnot(tinter([ttuple1(A), TupleAny])), ttuple1(B), TupleAny]),
  test_tally(
    Order,
    [{tinter([V0, ttuple1(A), TupleAny]), ttuple1(V3)},
      {tunion([tinter([ttuple1(A), TupleAny]), tinter([ttuple1(B), TupleAny])]), ttuple1(V8)},
      {ttuple1(V2), V0},
      {LargeInter, ttuple1(V8)},
      {LargeInter, ttuple1(V7)},
      {LargeInter, ttuple1(V6)},
      {tinter([V0, ttuple1(A), TupleAny]), ttuple1(V5)},
      {A, V2},
      {tinter([V0, ttuple1(A), TupleAny]), ttuple1(V4)}],
    [{#{}, #{}}]).


% constraints:
% { {$2},  $0 }
% { ($0 /\ not({a} /\ {any()})) /\ ({b} /\ {any()}), {$6} }
% { ($0 /\ not({a} /\ {any()})) /\ ({b} /\ {any()}), {$5} }
% { a, $2},
% {$0, {a} /\ {any()} | {b} /\ {any()}},
% {$0 /\ ({a} /\ {any()}), {$4}},
% {$0 /\ ({a} /\ {any()}), {$3}}]}
%
% cduce
% debug tallying (['a0 'a1 'a2 'a3 'a4 'a5 'a6] [] [
% (('a2, 42), 'a0)
% ('a0 & (`b, 42) \ (`a, 42), ('a6, 42))
% ('a0 & (`b, 42) \ (`a, 42), ('a5, 42))
% (`a, 'a2)
% ('a0, (`a, 42) | (`b, 42))
% (('a0 & (`a, 42)), ('a4, 42))
% (('a0 & (`a, 42)), ('a3, 42))
% ]);;
% Result:
% [{
%   'a0:=(`b & 'a5 & 'a6 & 'a2a2,42) | (`b & 'a5 & 'a6 & 'a2a2 & 'a3a3 & 'a4a4,42) | (`a,42) | ((`b & 'a5 & 'a6,42) | (`b & 'a5 & 'a6 & 'a3a3 & 'a4a4,42) | (`a,42)) & 'a0a0;
%   'a2:=`a | `b & 'a5 & 'a6 & 'a2a2 | (`b | `a) & 'a5 & 'a6 & 'a2a2 & 'a3a3 & 'a4a4;
%   'a3:=`a | 'a3a3;
%   'a4:=`a | 'a4a4
% }]
tally_foo2_test() ->
  % changing variable order might produce a different number of solutions
  Order = ['$0', '$1', '$2', '$3', '$4', '$5', '$6'],

  % (('a2, 42), 'a0)
  C1 = {{tuple,[{var,'$2'}, {singleton, tag}]},{var,'$0'}},
  % (`a, 'a2)
  C2 = {{singleton,a},{var,'$2'}},
  % (('a0 & (`a, 42)), ('a4, 42))
  C3 = {
    {intersection,[ {var,'$0'}, {tuple,[{singleton,a}, {singleton, tag}]} ]},
    {tuple,[{var,'$4'}, {singleton, tag}]}
  },
  % (('a0 & (`a, 42)), ('a3, 42))
  C4 = {
    {intersection,[{var,'$0'}, {tuple,[{singleton,a}, {singleton, tag}]}]},
    {tuple,[{var,'$3'}, {singleton, tag}]}
  },
  % ('a0, (`a, 42) | (`b, 42))
  C5 = {
    {var,'$0'},
    {union,[
      {tuple,[{singleton,a}, {singleton, tag}]},
      {tuple,[{singleton,b}, {singleton, tag}]}
    ]}
  },
  % ('a0 & (`b, 42) \ (`a, 42), ('a6, 42))
  C6 = {
    {intersection, [
      {var,'$0'},
      {negation, {tuple,[{singleton,a}, {singleton, tag}]} },
      {tuple,[{singleton,b}, {singleton, tag}]}
    ]},
    {tuple,[{var,'$6'}, {singleton, tag}]}},

  % ('a0 & (`b, 42) \ (`a, 42), ('a5, 42))
  C7 = {
    {intersection, [
      {var,'$0'},
      {negation, {tuple,[{singleton,a}, {singleton, tag}]}},
      {tuple,[{singleton,b}, {singleton, tag}]}
    ]},
    {tuple,[{var,'$5'}, {singleton, tag}]}
  },

  test_tally(
    Order,
    [
      C1, C2, C3, C4, C5, C6, C7
    ],
    [
      {
        #{'$0' => ttuple([tatom(a), tatom(tag)])                                          , '$2' => tatom(a),                     '$3' => tatom(a), '$4' => tatom(a) },
        #{'$0' => tunion([ttuple([tatom(a), tatom(tag)]), ttuple([tatom(b), tatom(tag)])]), '$2' => tunion([tatom(a), tatom(b)]), '$3' => tany(),   '$4' => tany() }
      }
    ]).

tally_fun_cons_test() ->
  A1 = tvar(a1),
  A2 = tvar(a2),
  A3 = tvar(a3),
  A4 = tvar(a4),

  test_tally(
    [a2, a1, a3, a4],
    [
      {tempty_list(), A1},
      {tempty_list(), A2},
      {A3, stdtypes:tlist(tint())},
      {tfun2(A4, A4, A4), tfun2(A1, A2, A3)}
    ],
    [{
      #{ },
      #{ }
    }]).

tally_fun_cons3_test() ->

  test_tally(
    ['$2', '$0', '$3', '$4', '$1', 'a@0'],
    [
      {{empty_list},{var,'$3'}},
      {{var,'$0'},{intersection,[{tuple,[]},{tuple,[]}]}},
      {{var,'$1'},{list,{predef,integer}}},
      {{fun_full,[{list,{intersection,[{var,a@0},{predef,any}]}},
        {list,{intersection,[{var,a@0},{predef,any}]}}],
        {list,{intersection,[{var,a@0},{predef,any}]}}},
        {fun_full,[{var,'$2'},{var,'$3'}],{var,'$4'}}},
      {{empty_list},{var,'$2'}},
      {{var,'$4'},{var,'$1'}},
      {{intersection,[{var,'$0'},{intersection,[{tuple,[]},{tuple,[]}]}]},
        {tuple,[]}},
      {{tuple,[]},{var,'$0'}}
    ],
    [{
      #{ },
      #{ }
    }]).

sol_number_test() ->
  % changing variable order produces a different number of solutions

  % ('a2, 42) <=  ('a1, 42)
  C1 = { {tuple,[{var,'$2'}, {singleton, tag}]}, {tuple,[{var,'$1'}, {singleton, tag}]}},

  % single solution variable order says
  % 'a2 is replaced by 'a1 & 'mu1

  % multiple solution variable order says
  % EITHER    'a2 is empty
  % OR        'a1 is replaced by 'a2 U 'mu1
  % both tally results are equivalent

  % variable order determines if a variable is used as a lower or upper bound for another variable
  Order1 = ['$2', '$1'],
  Order2 = ['$1', '$2'],
  test_tally( Order1, [ C1 ], [ { #{}, #{} } ]),
  test_tally( Order2, [ C1 ], [ { #{}, #{} }, { #{}, #{} } ]).

pretty_printing_bug_test() ->
  Order = [v1, v2],
  V0 = tvar(v1),
  V6 = tvar(v2),
  A = tatom(a),
  B = tatom(b),
  test_tally(
    Order,
    [{
      tinter([V0, tnot(ttuple1(A)), ttuple1(B)]),
      V6
    }],
    [{#{}, #{}}]).

<<<<<<< HEAD
% =====
% Map Normalization
% =====
maps_norm_simple1_test() ->
  % #{int() => int()}  ≤  #{a => β}
  L = tmap([tmap_field_opt(tint(), tint())]),
  R = tmap([tmap_field_opt(tvar(alpha), tvar(beta))]),
  KeyDom = tunion([tatom(), tint(), ttuple_any()]),

  test_tally([alpha, beta], [{L, R}],
    [{#{alpha => tint(), beta => tint()},
      #{alpha => KeyDom, beta => tany()}}
    ]).

maps_norm_simple2_test() ->
  % #{int() => int(), atom() => atom()}  ≤  #{a => β}
  L = tmap([
    tmap_field_opt(tint(), tint()),
    tmap_field_opt(tatom(), tatom())
  ]),
  R = tmap([tmap_field_opt(tvar(alpha), tvar(beta))]),
  KeyDom = tunion([tatom(), tint(), ttuple_any()]),

  test_tally([alpha, beta], [{L, R}],
    [{#{alpha => tunion(tint(), tatom()), beta => tunion(tint(), tatom())},
      #{alpha => KeyDom, beta => tany()}}
    ]).

maps_norm_simple3_test() ->
  % #{int() => int(), _ => foo}  ≤  #{a => β}
  L = tmap([
    tmap_field_opt(tint(), tint()),
    tmap_field_opt(tany(), tatom(foo))
  ]),
  R = tmap([tmap_field_opt(tvar(alpha), tvar(beta))]),
  KeyDom = tunion([tatom(), tint(), ttuple_any()]),

  test_tally([alpha, beta], [{L, R}],
    [{#{alpha => KeyDom, beta => tunion(tint(), tatom(foo))},
      #{alpha => KeyDom, beta => tany()}}
    ]).

maps_norm_simple4_test() ->
  % #{a => int()}  !≤  #{int() => β}
  L1 = tmap([tmap_field_opt(tvar(alpha), tint())]),
  R1 = tmap([tmap_field_opt(tint(), tvar(beta))]),
  catch test_tally([alpha, beta], [{L1, R1}], [{#{}, #{}}]), % should normalize to []

  % #{int() => β}  ≤  #{a => int()}
  L2 = tmap([tmap_field_opt(tint(), tvar(beta))]),
  R2 = tmap([tmap_field_opt(tvar(alpha), tint())]),
  KeyDom = tunion([tatom(), tint(), ttuple_any()]),

  test_tally([alpha, beta], [{L2, R2}],
    [{#{alpha => tint(), beta => tnone()},
      #{alpha => KeyDom, beta => tint()}}
    ]).

maps_norm_simple5_test() ->
  % #{a => int(), _ => atom()}  ≤  #{β => atom() | int()}
  L = tmap([
    tmap_field_opt(tvar(alpha), tint()),
    tmap_field_opt(tany(), tatom())
  ]),
  R = tmap([
    tmap_field_opt(tvar(beta), tunion(tatom(), tint()))
  ]),
  KeyDom = tunion([tatom(), tint(), ttuple_any()]),
  test_tally([alpha, beta], [{L, R}], [{#{alpha => tnone(), beta => KeyDom}, #{alpha => tnone(), beta => KeyDom}}]),
  catch test_tally([alpha, beta], [{R, L}], [{#{}, #{}}]). % should normalize to []

maps_norm_simple_additional_test() ->
  % #{a => atom()}  ≤  #{β => any()}
  L = tmap([
    tmap_field_opt(tvar(alpha), tatom())
  ]),
  R = tmap([
    tmap_field_opt(tvar(beta), tany())
  ]),
  KeyDom = tunion([tatom(), tint(), ttuple_any()]),
  test_tally([alpha, beta], [{L, R}], [{#{alpha => tnone(), beta => tnone()}, #{alpha => KeyDom, beta => KeyDom}}]).

maps_norm_complex1_test() ->
  % #{}  !≤  #{a := β}
  L = tmap([]),
  R1 = tmap([tmap_field_man(tvar(alpha), tvar(beta))]),
  catch test_tally([alpha, beta], [{L, R1}], [{#{}, #{}}]), % should normalize to []

  % #{}  ≤  #{a := β} /\ #{}
  R2 = tintersect([R1, L]),
  test_tally([alpha, beta], [{L, R2}], [{#{}, #{}}]).

maps_norm_complex2_test() ->
  % #{foo := int(), _ => any()}  !≤  #{foo := 1, a => β}
  L = tmap([
    tmap_field_man(tatom(foo), tint()),
    tmap_field_opt(tany(), tany())
  ]),
  R = tmap([
    tmap_field_man(tatom(foo), tint(1)),
    tmap_field_opt(tvar(alpha), tvar(beta))
  ]),
  catch test_tally([alpha, beta], [{L, R}], [{#{}, #{}}]). % should normalize to []

maps_norm_complex3_test() ->
  % #{foo := 1, bar := 2}  ≤  #{a := 1, β := γ}
  L = tmap([
    tmap_field_man(tatom(foo), tint(1)),
    tmap_field_man(tatom(bar), tint(2))
  ]),
  R = tmap([
    tmap_field_man(tvar(alpha), tint(1)),
    tmap_field_man(tvar(beta), tvar(gamma))
    ]),
  U = tunion(tatom(foo), tatom(bar)),
  test_tally([alpha, beta, gamma], [{L, R}],
    [{#{alpha => U, beta => U, gamma => tint(2)},
      #{alpha => U, beta => U, gamma => tany()}}]).

maps_norm_complex4_test() ->
  % #{a := β, _ => any()}  ≤  #{γ := δ, _ => any()}
  L = tmap([
    tmap_field_man(tvar(alpha), tvar(beta)),
    tmap_field_opt(tany(), tany())
  ]),
  R = tmap([
    tmap_field_man(tvar(gamma), tvar(delta)),
    tmap_field_opt(tany(), tany())
  ]),
  test_tally([alpha, beta, gamma, delta], [{L, R}],
    [{#{alpha => tnone(), beta => tnone(), gamma => tnone()},
      #{alpha => tnone(), beta => tvar(delta), gamma => tnone()}}]).

maps_norm_complex5_test() ->
  % #{int() => atom(), atom() => int()}  ≤  #{int() => a, atom() => β, γ => δ}
  L = tmap([
    tmap_field_opt(tint(), tatom()),
    tmap_field_opt(tatom(), tint())
  ]),
  R = tmap([
    tmap_field_opt(tint(), tvar(alpha)),
    tmap_field_opt(tatom(), tvar(beta)),
    tmap_field_opt(tvar(gamma), tvar(delta))
  ]),
  KeyDom = tunion([tatom(), tint(), ttuple_any()]),
  AtomMinusDelta = tintersect([tatom(), tnegate(tvar(delta))]),
  IntMinusDelta = tintersect([tint(), tnegate(tvar(delta))]),

  test_tally([alpha, beta, gamma, delta], [{L, R}],
    [{#{alpha => AtomMinusDelta, beta => IntMinusDelta, gamma => tnone(), delta => tnone()},
      #{alpha => tany(),         beta => tany(),        gamma => KeyDom,  delta => tany()}}]).

maps_norm_complex6_test() ->
  % #{foo := int(), _ => atom()}  ≤  #{a := β, _ => any()} | #{γ := δ, _ => any()}
  L = tmap([
    tmap_field_man(tatom(foo), tint()),
    tmap_field_opt(tany(), tatom())
  ]),
  _RR = tmap([
    tmap_field_man(tvar(alpha), tvar(beta)),
    tmap_field_opt(tany(), tany())
  ]),
  R = tunion(
    tmap([
      tmap_field_man(tvar(alpha), tvar(beta)),
      tmap_field_opt(tany(), tany())
    ]),
    tmap([
      tmap_field_man(tvar(gamma), tvar(delta)),
      tmap_field_opt(tany(), tany())
    ])
  ),
  test_tally([alpha, beta, gamma, delta], [{L, R}],
    [{#{alpha => tatom(foo), beta => tint()},
      #{alpha => tatom(foo), beta => tany()}},

      {#{gamma => tatom(foo), delta => tint()},
        #{gamma => tatom(foo), delta => tany()}},

      {#{alpha => tatom(foo),  beta => tatom(), gamma => tatom(foo), delta => tatom()},
        #{alpha => tatom(foo), beta => tany(),  gamma => tatom(foo), delta => tany()}}
    ]).
=======
fun_local_own_test_() ->
  {timeout, 15000, {"fun_local_02_plus", fun() ->
    ecache:reset_all(),
    {ok, [Cons]} = file:consult("test_files/tally/fun_local_02_plus.config"),
    Vars = lists:foldl(fun({S, T}, Acc) -> (ty_rec:all_variables(ast_lib:ast_to_erlang_ty(S)) ++ ty_rec:all_variables(ast_lib:ast_to_erlang_ty(T)) ++ Acc) end, [], Cons),
    VarOrder = lists:map(fun(V) -> {var, Name} = ast_lib:erlang_ty_var_to_var(V), Name end,lists:sort(lists:flatten(Vars))),

    % to print out cduce command
    % io:format(user, "~s~n", [test_utils:ety_to_cduce_tally(Cons, VarOrder)]),

    test_tally(
      VarOrder,
      Cons,
      % TODO CDuce has 50 solutions, order is not used properly, see #72
      solutions(58)
    ),
    ok
                                         end}}
.
>>>>>>> 0008dc1f
<|MERGE_RESOLUTION|>--- conflicted
+++ resolved
@@ -18,19 +18,15 @@
 -spec test_tally(any(), list({ast:ty(), ast:ty()}), #{ atom() => ast:ty()}, [ast:ty_varname()]) -> ok.
 test_tally(_Order, _ConstrList, [], _FixedVars) -> ok;
 test_tally(Order, ConstrList, AllTests, FixedVars) ->
-  Constrs = sets:from_list(
+    Constrs = sets:from_list(
                 lists:map(
                   fun ({T, U}) -> {csubty, sets:from_list([ast:loc_auto()]), T, U} end,
                   ConstrList
                  )),
+
   OrderFun = fun() -> [ast_lib:ast_to_erlang_ty({var, X}) || X <- Order] end,
-
-  case tally:tally(symtab:empty(), Constrs, sets:from_list(FixedVars), OrderFun) of
-    {error, []} ->
-      find_subst(AllTests, [], []);
-    Res ->
-      find_subst(AllTests, Res, Res)
-  end.
+  Res = tally:tally(symtab:empty(), Constrs, sets:from_list(FixedVars), OrderFun),
+  find_subst(AllTests, Res, Res).
 
 find_subst([], [], _) -> ok;
 find_subst([{Low, High} | _], [], Sols) ->
@@ -473,7 +469,26 @@
     }],
     [{#{}, #{}}]).
 
-<<<<<<< HEAD
+fun_local_own_test_() ->
+  {timeout, 15000, {"fun_local_02_plus", fun() ->
+    ecache:reset_all(),
+    {ok, [Cons]} = file:consult("test_files/tally/fun_local_02_plus.config"),
+    Vars = lists:foldl(fun({S, T}, Acc) -> (ty_rec:all_variables(ast_lib:ast_to_erlang_ty(S)) ++ ty_rec:all_variables(ast_lib:ast_to_erlang_ty(T)) ++ Acc) end, [], Cons),
+    VarOrder = lists:map(fun(V) -> {var, Name} = ast_lib:erlang_ty_var_to_var(V), Name end,lists:sort(lists:flatten(Vars))),
+
+    % to print out cduce command
+    % io:format(user, "~s~n", [test_utils:ety_to_cduce_tally(Cons, VarOrder)]),
+
+    test_tally(
+      VarOrder,
+      Cons,
+      % TODO CDuce has 50 solutions, order is not used properly, see #72
+      solutions(58)
+    ),
+    ok
+                                         end}}
+.
+
 % =====
 % Map Normalization
 % =====
@@ -655,25 +670,4 @@
 
       {#{alpha => tatom(foo),  beta => tatom(), gamma => tatom(foo), delta => tatom()},
         #{alpha => tatom(foo), beta => tany(),  gamma => tatom(foo), delta => tany()}}
-    ]).
-=======
-fun_local_own_test_() ->
-  {timeout, 15000, {"fun_local_02_plus", fun() ->
-    ecache:reset_all(),
-    {ok, [Cons]} = file:consult("test_files/tally/fun_local_02_plus.config"),
-    Vars = lists:foldl(fun({S, T}, Acc) -> (ty_rec:all_variables(ast_lib:ast_to_erlang_ty(S)) ++ ty_rec:all_variables(ast_lib:ast_to_erlang_ty(T)) ++ Acc) end, [], Cons),
-    VarOrder = lists:map(fun(V) -> {var, Name} = ast_lib:erlang_ty_var_to_var(V), Name end,lists:sort(lists:flatten(Vars))),
-
-    % to print out cduce command
-    % io:format(user, "~s~n", [test_utils:ety_to_cduce_tally(Cons, VarOrder)]),
-
-    test_tally(
-      VarOrder,
-      Cons,
-      % TODO CDuce has 50 solutions, order is not used properly, see #72
-      solutions(58)
-    ),
-    ok
-                                         end}}
-.
->>>>>>> 0008dc1f
+    ]).