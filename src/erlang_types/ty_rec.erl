--- conflicted
+++ resolved
@@ -318,14 +318,9 @@
       dnf_var_ty_atom:all_variables(A),
       dnf_var_int:all_variables(I),
       dnf_var_ty_list:all_variables(L),
-<<<<<<< HEAD
-      dnf_var_ty_tuple:all_variables(T),
-      dnf_var_ty_function:all_variables(F),
+      dnf_var_ty_tuple:mall_variables(T),
+      dnf_var_ty_function:mall_variables(F),
       dnf_var_ty_map:all_variables(M)
-=======
-      dnf_var_ty_tuple:mall_variables(T),
-      dnf_var_ty_function:mall_variables(F)
->>>>>>> 0008dc1f
     ]),
 
 
@@ -658,42 +653,24 @@
           RecursiveNewRef = ty_ref:new_ty_ref(),
           Memo = OldMemo#{TyRef => RecursiveNewRef},
           NewTy = #ty{
-<<<<<<< HEAD
-            predef = dnf_var_predef:substitute(fun(TTy) -> pi(predef, TTy) end, Predef, SubstituteMap, Memo),
-            atom = dnf_var_ty_atom:substitute(fun(TTy) -> pi(atom, TTy) end,Atoms, SubstituteMap, Memo),
-            interval = dnf_var_int:substitute(fun(TTy) -> pi(interval, TTy) end, Ints, SubstituteMap, Memo),
-            list = dnf_var_ty_list:substitute(fun(TTy) -> pi(list, TTy) end, Lists, SubstituteMap, Memo),
-            tuple = multi_substitute(DefaultT, AllTuples, SubstituteMap, Memo),
-            function = multi_substitute_fun(DefaultF, AllFunctions, SubstituteMap, Memo),
-            map = dnf_var_ty_map:substitute(fun(TTy) -> pi(map, TTy) end, Maps, SubstituteMap, Memo)
-=======
             predef = ?TIME(vardef, dnf_var_predef:substitute(Predef, SubstituteMap, Memo, fun(TTy) -> pi(predef, TTy) end)),
             atom = ?TIME(atom, dnf_var_ty_atom:substitute(Atoms, SubstituteMap, Memo, fun(TTy) -> pi(atom, TTy) end)),
             interval = ?TIME(int, dnf_var_int:substitute(Ints, SubstituteMap, Memo, fun(TTy) -> pi(interval, TTy) end)),
             list = ?TIME(list, dnf_var_ty_list:substitute(Lists, SubstituteMap, Memo, fun(TTy) -> pi(list, TTy) end)),
             tuple = ?TIME(multi_tuple, multi_substitute(DefaultT, AllTuples, SubstituteMap, Memo)),
-            function = ?TIME(multi_fun, multi_substitute_fun(DefaultF, AllFunctions, SubstituteMap, Memo))
->>>>>>> 0008dc1f
+            function = ?TIME(multi_fun, multi_substitute_fun(DefaultF, AllFunctions, SubstituteMap, Memo)),
+            map = dnf_var_ty_map:substitute(fun(TTy) -> pi(map, TTy) end, Maps, SubstituteMap, Memo)
           },
           ty_ref:define_ty_ref(RecursiveNewRef, NewTy);
         false ->
           NewTy = #ty{
-<<<<<<< HEAD
-            predef = dnf_var_predef:substitute(fun(TTy) -> pi(predef, TTy) end, Predef, SubstituteMap, OldMemo),
-            atom = dnf_var_ty_atom:substitute(fun(TTy) -> pi(atom, TTy) end, Atoms, SubstituteMap, OldMemo),
-            interval = dnf_var_int:substitute(fun(TTy) -> pi(interval, TTy) end, Ints, SubstituteMap, OldMemo),
-            list = dnf_var_ty_list:substitute(fun(TTy) -> pi(list, TTy) end, Lists, SubstituteMap, OldMemo),
-            tuple = multi_substitute(DefaultT, AllTuples, SubstituteMap, OldMemo),
-            function = multi_substitute_fun(DefaultF, AllFunctions, SubstituteMap, OldMemo),
-            map = dnf_var_ty_map:substitute(fun(TTy) -> pi(map, TTy) end, Maps, SubstituteMap, OldMemo)
-=======
             predef = ?TIME(vardef, dnf_var_predef:substitute(Predef, SubstituteMap, OldMemo, fun(TTy) -> pi(predef, TTy) end)),
             atom = ?TIME(atom, dnf_var_ty_atom:substitute(Atoms, SubstituteMap, OldMemo, fun(TTy) -> pi(atom, TTy) end)),
             interval = ?TIME(int, dnf_var_int:substitute(Ints, SubstituteMap, OldMemo, fun(TTy) -> pi(interval, TTy) end)),
             list = ?TIME(list, dnf_var_ty_list:substitute(Lists, SubstituteMap, OldMemo, fun(TTy) -> pi(list, TTy) end)),
             tuple = ?TIME(multi_tuple, multi_substitute(DefaultT, AllTuples, SubstituteMap, OldMemo)),
-            function = ?TIME(multi_fun, multi_substitute_fun(DefaultF, AllFunctions, SubstituteMap, OldMemo))
->>>>>>> 0008dc1f
+            function = ?TIME(multi_fun, multi_substitute_fun(DefaultF, AllFunctions, SubstituteMap, OldMemo)),
+            map = dnf_var_ty_map:substitute(fun(TTy) -> pi(map, TTy) end, Maps, SubstituteMap, OldMemo)
           },
 %%          io:format(user, "Substitute ~p to ~p~nGot ~p~n", [Ty, SubstituteMap, NewTy]),
           ty_ref:store(NewTy)
@@ -837,46 +814,10 @@
   ++  dnf_var_ty_atom:all_variables(Atoms)
   ++ dnf_var_int:all_variables(Ints)
   ++ dnf_var_ty_list:all_variables(Lists)
-<<<<<<< HEAD
-  ++ dnf_var_ty_tuple:all_variables(Tuples)
-  ++ dnf_var_ty_function:all_variables(Functions)
+  ++ dnf_var_ty_tuple:mall_variables(Tuples)
+  ++ dnf_var_ty_function:mall_variables(Functions)
   ++ dnf_var_ty_map:all_variables(Maps)
   ).
-
-%%-ifdef(TEST).
-%%-include_lib("eunit/include/eunit.hrl").
-%%
-%%usage_test() ->
-%%  Lists = ty_ref:new_ty_ref(),
-%%  ListsBasic = ty_ref:new_ty_ref(),
-%%
-%%  % nil
-%%  Nil = ty_rec:atom(dnf_var_ty_atom:ty_atom(ty_atom:finite([nil]))),
-%%
-%%  % (alpha, Lists)
-%%  Alpha = ty_variable:new("alpha"),
-%%  AlphaTy = ty_rec:variable(Alpha),
-%%  Tuple = ty_rec:tuple(dnf_var_ty_tuple:tuple(dnf_ty_tuple:tuple(ty_tuple:tuple([AlphaTy, Lists])))),
-%%  Recursive = ty_rec:union(Nil, Tuple),
-%%
-%%  ty_ref:define_ty_ref(Lists, ty_ref:load(Recursive)),
-%%
-%%  SomeBasic = ty_rec:atom(dnf_var_ty_atom:ty_atom(ty_atom:finite([somebasic]))),
-%%  SubstMap = #{Alpha => SomeBasic},
-%%  Res = ty_rec:substitute(Lists, SubstMap),
-%%
-%%  Tuple2 = ty_rec:tuple(dnf_var_ty_tuple:tuple(dnf_ty_tuple:tuple(ty_tuple:tuple([SomeBasic, ListsBasic])))),
-%%  Expected = ty_rec:union(Nil, Tuple2),
-%%  ty_ref:define_ty_ref(ListsBasic, ty_ref:load(Expected)),
-%%
-%%  true = ty_rec:is_equivalent(Res, Expected),
-%%
-%%  ok.
-%%
-%%-endif.
-=======
-  ++ dnf_var_ty_tuple:mall_variables(Tuples)
-  ++ dnf_var_ty_function:mall_variables(Functions)).
 
 -ifdef(TEST).
 -include_lib("eunit/include/eunit.hrl").
@@ -928,5 +869,4 @@
   true = ty_rec:is_subtype(Function2, Function),
   ok.
 
--endif.
->>>>>>> 0008dc1f
+-endif.