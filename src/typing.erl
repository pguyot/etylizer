--- conflicted
+++ resolved
@@ -23,7 +23,6 @@
     Ctx = #ctx{ symtab = Tab, sanity = Sanity },
     Ctx.
 
-<<<<<<< HEAD
 -spec format_src_loc(ast:loc()) -> string().
 format_src_loc({loc, File, LineNo, ColumnNo}) ->
     ErrMsg = "",
@@ -57,10 +56,7 @@
     SrcCtx = format_src_loc(Loc),
     errors:ty_error(Loc, "~s~n~s~n~n  ~s", [Msg, SrcCtx, What]).
 
-% Infers the types of a group of mutually recursive functions. Throws a ty_error.
-% FIXME: must return multiple possible type environments
--spec infer(ctx(), [ast:fun_decl()]) -> [{ast:global_ref(), Type::ast:ty_scheme()}].
-=======
+
 % Checks all forms of a module
 -spec check_forms(ctx(), string(), ast:forms(), sets:set(string())) -> ok.
 check_forms(Ctx, FileName, Forms, Only) ->
@@ -162,7 +158,6 @@
 % environments for these functions.
 % Throws a ty_error if no such environment exist.
 -spec infer(ctx(), [ast:fun_decl()]) -> [symtab:fun_env()].
->>>>>>> b02adbe6
 infer(_, []) -> errors:bug("typing:infer called with empty list of declarations");
 infer(Ctx, Decls) ->
     Funs =
@@ -186,7 +181,6 @@
     PolyEnv = maps:map(fun(_Key, T) -> {ty_scheme, [], T} end, Env),
     Tab = Ctx#ctx.symtab,
     SimpCtx = constr_simp:new_ctx(Tab, PolyEnv, Ctx#ctx.sanity, report),
-<<<<<<< HEAD
     Funs =
         lists:map(
             fun({function, _Loc, Name, Arity, _}) ->
@@ -195,15 +189,6 @@
             Decls),
     Dss = report_tyerror(constr_simp:simp_constrs(SimpCtx, Cs),
         utils:sformat("while infering types of mutually recursive functions ~w", Funs)),
-    [Ds | _] = Dss, % FIXME: this is wrong but for now we do not use infer
-    case tally:tally(Tab, Ds) of
-        [] ->
-            Loc =
-                case Decls of
-                    [{function, L, _, _, _} | _] -> L
-                end,
-=======
-    Dss = constr_simp:simp_constrs(SimpCtx, Cs),
     case Ctx#ctx.sanity of
         {ok, TyMap2} -> constr_simp:sanity_check(Dss, TyMap2, report);
         error -> ok
@@ -251,7 +236,6 @@
       end))),
     case length(ResultEnvs) of
         0 ->
->>>>>>> b02adbe6
             errors:ty_error(Loc,
                             "Could not infer types for recursive functions ~s",
                             FunsStr);
@@ -337,34 +321,29 @@
     {Status, _} =
         lists:foldl(
           fun(Ds, {Status, Idx}) ->
-                  case Status of
-                      true -> {Status, Idx + 1};
-                      false ->
-                          FreeSet = tyutils:free_in_ty(FunTy),
-                          ?LOG_DEBUG("Simplified constraint set ~w/~w for ~w/~w at ~s, now " ++
-                                     "invoking tally on it.~nFixed tyvars: ~w~nConstraints:~n~s",
-                                     Idx, Total, Name, Arity, ast:format_loc(Loc),
-                                     sets:to_list(FreeSet),
-                                     pretty:render_constr(Ds)),
-                          Substs = tally:tally(Tab, Ds, FreeSet),
-                          case Substs of
-                              {error, ErrList} ->
-                                  ErrStr = format_tally_error(Idx, ErrList),
-                                  ?LOG_DEBUG("tally finished with errors: ~s", ErrStr),
-                                  {false, Idx + 1};
-                              [S] ->
-                                  ?LOG_DEBUG("Unique substitution:~n~s", [pretty:render_subst(S)]),
-                                  {true, Idx + 1};
-                              L ->
-                                  ?LOG_DEBUG("~w substitutions: ~200p", length(L), pretty:render_substs(L)),
-<<<<<<< HEAD
-                                  {true, Idx + 1}
-                              end
-=======
-                                  {true, [], Idx + 1}
-                          end
->>>>>>> b02adbe6
-                  end
+                case Status of
+                    true -> {Status, Idx + 1};
+                    false ->
+                        FreeSet = tyutils:free_in_ty(FunTy),
+                        ?LOG_DEBUG("Simplified constraint set ~w/~w for ~w/~w at ~s, now " ++
+                                    "invoking tally on it.~nFixed tyvars: ~w~nConstraints:~n~s",
+                                    Idx, Total, Name, Arity, ast:format_loc(Loc),
+                                    sets:to_list(FreeSet),
+                                    pretty:render_constr(Ds)),
+                        Substs = tally:tally(Tab, Ds, FreeSet),
+                        case Substs of
+                            {error, ErrList} ->
+                                ErrStr = format_tally_error(Idx, ErrList),
+                                ?LOG_DEBUG("tally finished with errors: ~s", ErrStr),
+                                {false, Idx + 1};
+                            [S] ->
+                                ?LOG_DEBUG("Unique substitution:~n~s", [pretty:render_subst(S)]),
+                                {true, Idx + 1};
+                            L ->
+                                ?LOG_DEBUG("~w substitutions: ~200p", length(L), pretty:render_substs(L)),
+                                {true, Idx + 1}
+                        end
+                end
           end,
           {false, 1},
           Dss),
