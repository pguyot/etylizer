-module(constr_gen).

-include_lib("log.hrl").

-export([
         gen_constrs_fun_group/1, gen_constrs_annotated_fun/2,
         sanity_check/2
        ]).

-compile([nowarn_shadow_vars]).

-record(ctx,
        { var_counter :: counters:counters_ref()
        }).
-type ctx() :: #ctx{}.

-spec new_ctx() -> ctx().
new_ctx() ->
    Counter = counters:new(2, []),
    Ctx = #ctx{ var_counter = Counter },
    Ctx.

-spec fresh_tyvar(ctx()) -> ast:ty_var().
fresh_tyvar(Ctx) ->
    I = counters:get(Ctx#ctx.var_counter, 1),
    counters:add(Ctx#ctx.var_counter, 1, 1),
    S = utils:sformat("$~w", I),
    {var, list_to_atom(S)}.

-spec fresh_vars(ctx(), arity()) -> [ast:local_varname()].
fresh_vars(Ctx, N) ->
    I = counters:get(Ctx#ctx.var_counter, 2),
    counters:add(Ctx#ctx.var_counter, 2, 1),
    Loop =
        fun Loop(J) ->
                if
                    J > N -> [];
                    true ->
                        ArgJ = list_to_atom(utils:sformat("A~w", J)),
                        X = {ArgJ, I},
                        [X | Loop(J + 1)]
                end
        end,
    Loop(1).

-spec single(T) -> sets:set(T).
single(X) -> sets:from_list([X]).

-spec mk_locs(string(), ast:loc()) -> constr:locs().
mk_locs(Label, X) -> {Label, single(X)}.

% Inference for a group of mutually recursive functions without type annotations.
-spec gen_constrs_fun_group([ast:fun_decl()]) -> {constr:constrs(), constr:constr_env()}.
gen_constrs_fun_group(Decls) ->
    Ctx = new_ctx(),
    lists:foldl(
      fun({function, L, Name, Arity, FunClauses}, {Cs, Env}) ->
              Exp = {'fun', L, no_name, FunClauses},
              Alpha = fresh_tyvar(Ctx),
              ThisCs = exp_constrs(Ctx, Exp, Alpha),
              Ref = {ref, Name, Arity},
              {sets:union(ThisCs, Cs), maps:put(Ref, Alpha, Env)}
      end, {sets:new(), #{}}, Decls).

% Checking the type spec of a function.
% This function is invoked for each branch of the intersection type in the type spec.
% The idea is that we can give better error messages by pointing out which part of the
% intersection did not type check.
-spec gen_constrs_annotated_fun(ast:ty_full_fun(), ast:fun_decl()) -> constr:constrs().
gen_constrs_annotated_fun({fun_full, ArgTys, ResTy}, {function, L, Name, Arity, FunClauses}) ->
    Ctx = new_ctx(),
    {Args, Body} = fun_clauses_to_exp(Ctx, L, FunClauses),
    if length(Args) =/= length(ArgTys) orelse length(Args) =/= Arity ->
            errors:ty_error(L, "Arity mismatch for function ~w", Name);
       true -> ok
    end,
    ArgRefs = lists:map(fun(V) -> {local_ref, V} end, Args),
    Env = maps:from_list(lists:zip(ArgRefs, ArgTys)),
    BodyCs = exp_constrs(Ctx, Body, ResTy),
    Msg = utils:sformat("definition of ~w/~w", Name, Arity),
    single({cdef, mk_locs(Msg, L), Env, BodyCs}).

-spec exps_constrs(ctx(), ast:loc(), [ast:exp()], ast:ty()) -> constr:constrs().
exps_constrs(Ctx, L, Es, T) ->
    case lists:reverse(Es) of
        [] -> single({cunsatisfiable, L, "empty list of expressions"});
        [Last | Init] ->
            Cs0 = exp_constrs(Ctx, Last, T),
            lists:foldl(fun (E, Acc) ->
                                Alpha = fresh_tyvar(Ctx),
                                Cs = exp_constrs(Ctx, E, Alpha),
                                % Question: Constraint Alpha to unit?
                                sets:union(Acc, Cs)
                        end,
                        Cs0,
                        Init)
    end.

-spec exp_constrs(ctx(), ast:exp(), ast:ty()) -> constr:constrs().
exp_constrs(Ctx, E, T) ->
    case E of
        {'atom', L, A} -> single({csubty, mk_locs("atom literal", L), {singleton, A}, T});
        {'char', L, C} -> single({csubty, mk_locs("char literal", L), {singleton, C}, T});
        {'integer', L, I} -> single({csubty, mk_locs("int literal", L), {singleton, I}, T});
        {'float', L, _F} -> single({csubty, mk_locs("float literal", L), {predef, float}, T});
        {'string', L, ""} -> single({csubty, mk_locs("empty string literal", L), {empty_list}, T});
        {'string', L, _S} -> single({csubty, mk_locs("string literal", L), {predef_alias, string}, T});
        {bc, L, _E, _Qs} -> errors:unsupported(L, "bitstrings");
        {block, L, Es} -> exps_constrs(Ctx, L, Es, T);
        {'case', L, ScrutE, Clauses} ->
            Alpha = fresh_tyvar(Ctx),
            Beta = fresh_tyvar(Ctx),
            Cs0 = exp_constrs(Ctx, ScrutE, Alpha),
            {BodyList, _Lowers, Uppers, CsCases} =
                lists:foldl(fun (Clause = {case_clause, LocClause, _, _, _},
                                 {BodyList, Lowers, Uppers, AccCs}) ->
                                    ?LOG_TRACE("Generating constraint for case clause at ~s: Lowers=~s, Uppers=~s",
                                               ast:format_loc(LocClause),
                                               pretty:render_tys(Lowers),
                                               pretty:render_tys(Uppers)),
                                    {ThisLower, ThisUpper, ThisCs, ThisConstrBody} =
                                        case_clause_constrs(
                                          Ctx,
                                          ty_without(Alpha, ast_lib:mk_union(Lowers)),
                                          ScrutE,
                                          Clause,
                                          Beta),
                                    {BodyList ++ [ThisConstrBody],
                                     Lowers ++ [ThisLower],
                                     Uppers ++ [ThisUpper],
                                     sets:union(ThisCs, AccCs)}
                            end,
                            {[], [], [], sets:new()},
                            Clauses),
            AllCs = sets:union([Cs0, CsCases,
                                single({csubty, mk_locs("exhaustiveness check", L),
                                        Alpha, ast_lib:mk_union(Uppers)})]),
            sets:from_list([
                {ccase, mk_locs("case", L), AllCs, BodyList},
                {csubty, mk_locs("result of case", L), Beta, T}
            ]);
        {'catch', L, CatchE} ->
            Top = {predef, any},
            Cs = exp_constrs(Ctx, CatchE, Top),
            sets:add_element({csubty, mk_locs("result of catch", L), Top, T}, Cs);
        {cons, L, Head, Tail} ->
            Alpha = fresh_tyvar(Ctx),
            CsHead = exp_constrs(Ctx, Head, Alpha),
            CsTail = exp_constrs(Ctx, Tail, T),
            sets:add_element({csubty, mk_locs("result of cons", L), {list, Alpha}, T},
                             sets:union(CsHead, CsTail));
        {fun_ref, L, GlobalRef} ->
            single({cvar, mk_locs("function ref", L), GlobalRef, T});
        {'fun', L, RecName, FunClauses} ->
            {Args, BodyExp} = fun_clauses_to_exp(Ctx, L, FunClauses),
            ArgTys = lists:map(fun(X) -> {{local_ref, X}, fresh_tyvar(Ctx)} end, Args),
            ArgEnv = maps:from_list(ArgTys),
            ResTy = fresh_tyvar(Ctx),
            FunTy = {fun_full, lists:map(fun({_, Ty}) -> Ty end, ArgTys), ResTy},
            CsBody = exp_constrs(Ctx, BodyExp, ResTy),
            BodyEnv =
                case RecName of
                    no_name -> ArgEnv;
                    {local_bind, F} -> maps:put({local_ref, F}, FunTy, ArgEnv)
                end,
            sets:from_list([{cdef, mk_locs("function def", L), BodyEnv, CsBody},
                            {csubty, mk_locs("result of function def", L), FunTy, T}]);
        {call, L, FunExp, Args} ->
            {ArgCs, ArgTys} =
                lists:foldr(
                  fun(ArgExp, {AccCs, AccTys}) ->
                          Alpha = fresh_tyvar(Ctx),
                          Cs = exp_constrs(Ctx, ArgExp, Alpha),
                          {sets:union(AccCs, Cs), [Alpha | AccTys]}
                  end,
                  {sets:new(), []},
                  Args),
            Beta = fresh_tyvar(Ctx),
            FunTy = {fun_full, ArgTys, Beta},
            FunCs = exp_constrs(Ctx, FunExp, FunTy),
            sets:add_element(
              {csubty, mk_locs("result of function call", L), Beta, T},
              sets:union(FunCs, ArgCs));
        {call_remote, L, _ModExp, _FunExp, _Args} ->
            errors:unsupported(L, "function calls with dynamically computed modules");
        ({'if', _, _} = IfExp) ->
            exp_constrs(Ctx, if_exp_to_case_exp(IfExp), T);
        {lc, _L, _E, _Qs} -> sets:new(); % FIXME
        {map_create, _L, _Assocs} -> sets:new(); % FIXME
        {map_update, _L, _MapExp, _Assocs} -> sets:new(); % FIXME
        {nil, L} ->
            single({csubty, mk_locs("result of nil", L), {empty_list}, T});
        {op, L, Op, Lhs, Rhs} ->
            Alpha1 = fresh_tyvar(Ctx),
            Cs1 = exp_constrs(Ctx, Lhs, Alpha1),
            Alpha2 = fresh_tyvar(Ctx),
            Cs2 = exp_constrs(Ctx, Rhs, Alpha2),
            Beta = fresh_tyvar(Ctx),
            MsgArg = utils:sformat("args of op ~w", Op),
            MsgRes = utils:sformat("result of op ~w", Op),
            OpCs = sets:from_list(
                     [{cop, mk_locs(MsgArg, L), Op, 2, {fun_full, [Alpha1, Alpha2], Beta}},
                      {csubty, mk_locs(MsgRes, L), Beta, T}]),
            sets:union([Cs1, Cs2, OpCs]);
        {op, L, Op, Arg} ->
            Alpha = fresh_tyvar(Ctx),
            ArgCs = exp_constrs(Ctx, Arg, Alpha),
            Beta = fresh_tyvar(Ctx),
            MsgArg = utils:sformat("arg of op ~w", Op),
            MsgRes = utils:sformat("result of op ~w", Op),
            OpCs = sets:from_list(
                     [{cop, mk_locs(MsgArg, L), Op, 1, {fun_full, [Alpha], Beta}},
                      {csubty, mk_locs(MsgRes, L), Beta, T}]),
            sets:union(ArgCs, OpCs);
        {'receive', _L, _CaseClauses} -> sets:new(); % FIXME
        {receive_after, _L, _CauseClauses, _TimeoutExp, _Body} -> sets:new(); % FIXME
        {record_create, _L, _Name, _Fields} -> sets:new(); % FIXME
        {record_field, _L, _Exp, _Name, _Field} -> sets:new(); % FIXME
        {record_index, _L, _Name, _Field} -> sets:new(); % FIXME
        {record_update, _L, _Exp, _Name, _Fields} -> sets:new(); % FIXME
        {tuple, L, Args} ->
            {Tys, Cs} =
                lists:foldr(
                  fun(Arg, {Tys, Cs}) ->
                          Alpha = fresh_tyvar(Ctx),
                          ThisCs = exp_constrs(Ctx, Arg, Alpha),
                          {[Alpha | Tys], sets:union(Cs, ThisCs)}
                  end,
                  {[], sets:new()},
                  Args),
            TupleC = {csubty, mk_locs("tuple constructor", L), {tuple, Tys}, T},
            sets:add_element(TupleC, Cs);
        {'try', _L, _Exps, _CaseClauses, _CatchClauses, _AfterBody} -> sets:new(); % FIXME
        {var, L, AnyRef} ->
            Msg = utils:sformat("var ~s", pretty:render(pretty:ref(AnyRef))),
            single({cvar, mk_locs(Msg, L), AnyRef, T});
        X -> errors:uncovered_case(?FILE, ?LINE, X)
    end.

-spec ty_without(ast:ty(), ast:ty()) -> ast:ty().
ty_without(T1, T2) -> ast_lib:mk_intersection([T1, ast_lib:mk_negation(T2)]).

-spec case_clause_constrs(ctx(), ast:ty(), ast:exp(), ast:case_clause(), ast:ty())
                         -> {ast:ty(), ast:ty(), constr:constrs(), constr:constr_case_body()}.
case_clause_constrs(Ctx, TyScrut, Scrut, {case_clause, L, Pat, Guards, Exps}, Beta) ->
    {Upper, Lower} = pat_guard_upper_lower(Pat, Guards, Scrut),
    Ti = ast_lib:mk_intersection([TyScrut, Upper]),
    {Ci0, Gamma0} = pat_env(Ctx, L, Ti, pat_of_exp(Scrut)),
    {Ci1, Gamma1} = pat_guard_env(Ctx, L, Ti, Pat, Guards),
    Gamma2 = intersect_envs(Gamma1, Gamma0),
    ?LOG_TRACE("TyScrut=~w, Scrut=~w, Gamma0=~w, Gamma1=~w, Gamma2=~w",
               TyScrut, Scrut, Gamma0, Gamma1, Gamma2),
    InnerCs = exps_constrs(Ctx, L, Exps, Beta),
    CGuards =
        sets:union(
          lists:map(
            fun(Guard) ->
                    exps_constrs(Ctx, L, Guard, {predef_alias, boolean})
            end,
            Guards)),
    ConstrBody = {mk_locs("case branch", L), Gamma2, CGuards, InnerCs, Ti}, % Gamma in InnerCs when Ti
    {Lower, Upper, sets:union([Ci0, Ci1]), ConstrBody}.


% ⌊ p when g ⌋_e and ⌈ p when g ⌉_e
-spec pat_guard_upper_lower(ast:pat(), [ast:guard()], ast:exp()) -> {ast:ty(), ast:ty()}.
pat_guard_upper_lower(P, Gs, E) ->
    % Env has type constr:constr_env() = #{ast:any_ref() => ast:ty()}
    {Env, Status} = guard_seq_env(Gs),
    EPat = pat_of_exp(E),
<<<<<<< HEAD
    UpperPatTy = ty_of_pat(Env, P, upper),
    LowerPatTy = ty_of_pat(Env, P, lower),
    UpperETy = ty_of_pat(Env, EPat, upper),
    LowerETy = ty_of_pat(Env, EPat, lower),
    Upper = ast:mk_intersection([UpperPatTy, UpperETy]),
=======
    PatTy = ty_of_pat(Env, P),
    ETy = ty_of_pat(Env, EPat),
    Upper = ast_lib:mk_intersection([PatTy, ETy]),
>>>>>>> 2b4e37a0
    VarsOfGuards = sets:from_list(lists:filtermap(fun ast:local_varname_from_any_ref/1, maps:keys(Env))),
    BoundVars = sets:union(bound_vars_pat(P), bound_vars_pat(EPat)),
    Lower =
        case {Status, sets:is_subset(VarsOfGuards, BoundVars)} of
            {safe, true} -> ast:mk_intersection([LowerPatTy, LowerETy]);
            _ -> {predef, none}
        end,
    ?LOG_TRACE("EPat=~200p, UpperPatTy=~s, LowerPatTy=~s, UpperETy=~s, LowerETy=~s Upper=~s, Lower=~s, VarsOfGuards=~200p, BoundVars=~w, Status=~w",
               EPat,
               pretty:render_ty(UpperPatTy),
               pretty:render_ty(LowerPatTy),
               pretty:render_ty(UpperETy),
               pretty:render_ty(LowerETy),
               pretty:render_ty(Upper),
               pretty:render_ty(Lower),
               maps:keys(Env),
               sets:to_list(BoundVars),
               Status),
    {Upper, Lower}.

-spec bound_vars_pat(ast:pat()) -> sets:set(ast:local_varname()).
bound_vars_pat(P) ->
    case P of
        {'atom', _L, _A} -> sets:new();
        {'char', _L, _C} -> sets:new();
        {'integer', _L, _I} -> sets:new();
        {'float', _L, _F} -> sets:new();
        {'string', _L, _S} -> sets:new();
        {bin, L, _Elems} -> errors:unsupported(L, "bitstring patterns");
        {match, _L, P1, P2} ->
            sets:union(bound_vars_pat(P1), bound_vars_pat(P2));
        {nil, _L} -> sets:new();
        {cons, _L, P1, P2} ->
            sets:union(bound_vars_pat(P1), bound_vars_pat(P2));
        {op, _L, _Op, Ps} ->
            lists:foldl(
              fun(P, Acc) -> sets:union(Acc, bound_vars_pat(P)) end,
              sets:new(),
              Ps
             );
        {map, L, _Assocs} -> errors:unsupported(L, "map patterns");
        {record, L, _Name, _Fields} -> errors:unsupported(L, "record patterns");
        {record_index, L, _Name, _Field} -> errors:unsupported(L, "record index patterns");
        {tuple, _L, Ps} ->
            lists:foldl(
              fun(P, Acc) -> sets:union(Acc, bound_vars_pat(P)) end,
              sets:new(),
              Ps
             );
        {wildcard, _L} -> sets:new();
        {var, _L, {local_bind, V}} -> sets:from_list([V]);
        {var, _L, {local_ref, _V}} -> sets:new()
    end.


% ty_of_pat
% \lbag p \rbag_\Gamma
%
% In the paper, the type t of a pattern p has the following semantics:
%     Expression e matches p if, and only if, e has type t
%
% With list patterns, this is no longer true. For example, consider the pattern
% [1 | _]. For the => direction above, consider an expression e that matches
% this pattern. From this, all we know is that e must have type nonempty_list(any()).
% (e could be any of the following expressions: [1,2,3] or [1, "foo"] or [1]).
% For the <= direction, e must have type nonempty_list(1) if we want to make sure
% that the pattern definitely matches.
%
% Hence, we introduce a mode for ty_of_pat, which can be either upper or lower.
%
% - Mode upper deals with the potential type. Any expression matching p must
%   be of this type. In the example above, the potential type is nonempty_list(any()).
%
% - Mode lower deals with the accepting type. If e has this type, then p definitely
%   matches. In the example above, the accepting type is nonempty_list(1).
-spec ty_of_pat(constr:constr_env(), ast:pat(), upper | lower) -> ast:ty().
ty_of_pat(Env, P, Mode) ->
    case P of
        {'atom', _L, A} -> {singleton, A};
        {'char', _L, C} -> {singleton, C};
        {'integer', _L, I} -> {singleton, I};
        {'float', _L, _F} -> {predef, float};
        {'string', _L, _S} -> {predef_alias, string};
        {bin, L, _Elems} -> errors:unsupported(L, "bitstring patterns");
<<<<<<< HEAD
        {match, _L, P1, P2} ->
            ast:mk_intersection([ty_of_pat(Env, P1, Mode), ty_of_pat(Env, P2, Mode)]);
        {nil, _L} -> {empty_list};
        {cons, _L, P1, P2} ->
            case Mode of
                upper ->
                    T1 = {nonempty_list, ty_of_pat(Env, P1, Mode)},
                    T2 = ast:mk_intersection([ty_of_pat(Env, P2, Mode),
                                              {predef_alias, nonempty_list}]),
                    ast:mk_union([T1, T2]);
                lower ->
                    T1 = {nonempty_list, ty_of_pat(Env, P1, Mode)},
                    T2 = ty_of_pat(Env, P2, Mode),
                    ast:mk_intersection([T1, T2])
            end;
        {op, _, '++', [P1, P2]} ->
            ast:mk_intersection([ty_of_pat(Env, P1, Mode), ty_of_pat(Env, P2, Mode),
                                 {predef_alias, string}]);
        {op, _, '-', [SubP]} ->
            ast:mk_intersection([ty_of_pat(Env, SubP, Mode), {predef_alias, number}]);
=======
        {match, _L, P1, P2} -> ast_lib:mk_intersection([ty_of_pat(Env, P1), ty_of_pat(Env, P2)]);
        {nil, _L} -> {empty_list};
        {cons, _L, P1, P2} ->
            %% FIXME: this is wrong. It should be the union of {list, ty_of_pat(Env, P1)}
            %% and ty_of_pat(Env, P2), intersected with type list(any()).
            %% Accepting and potential types of list patterns are also wrong.
            ast_lib:mk_intersection([{list, ty_of_pat(Env, P1)}, ty_of_pat(Env, P2)]);
        {op, _, '++', [P1, P2]} ->
            ast_lib:mk_intersection([ty_of_pat(Env, P1), ty_of_pat(Env, P2), {predef_alias, list}]);
        {op, _, '-', [SubP]} ->
            ast_lib:mk_intersection([ty_of_pat(Env, SubP), {predef_alias, number}]);
>>>>>>> 2b4e37a0
        {op, L, Op, _} -> errors:unsupported(L, "operator ~w in patterns", Op);
        {map, L, _Assocs} -> errors:unsupported(L, "map patterns");
        {record, L, _Name, _Fields} -> errors:unsupported(L, "record patterns");
        {record_index, L, _Name, _Field} -> errors:unsupported(L, "record index patterns");
        {tuple, _L, Ps} -> {tuple, lists:map(fun(P) -> ty_of_pat(Env, P, Mode) end, Ps)};
        {wildcard, _L} -> {predef, any};
        {var, _L, {local_bind, V}} -> maps:get({local_ref, V}, Env, {predef, any});
        {var, _L, {local_ref, _V}} -> {predef, any} % we could probably do better here
    end.

% t // pg
-spec pat_guard_env(ctx(), ast:loc(), ast:ty(), ast:pat(), [ast:guard()]) ->
          {constr:constrs(), constr:constr_env()}.
pat_guard_env(Ctx, L, T, P, Gs) ->
    {Cs, Env} = pat_env(Ctx, L, T, P),
    {EnvGuards, _} = guard_seq_env(Gs),
    {Cs, intersect_envs(Env, EnvGuards)}.

% t // p
-spec pat_env(ctx(), ast:loc(), ast:ty(), ast:pat()) -> {constr:constrs(), constr:constr_env()}.
pat_env(Ctx, OuterL, T, P) ->
    Empty = {sets:new(), #{}},
    case P of
        {'atom', _L, _A} -> Empty;
        {'char', _L, _C} -> Empty;
        {'integer', _L, _I} -> Empty;
        {'float', _L, _F} -> Empty;
        {'string', _L, _S} -> Empty;
        {bin, L, _Elems} -> errors:unsupported(L, "bitstring patterns");
        {match, _L, P1, P2} ->
            {Cs1, Env1} = pat_env(Ctx, OuterL, T, P1),
            {Cs2, Env2} = pat_env(Ctx, OuterL, T, P2),
            {sets:union(Cs1, Cs2), intersect_envs(Env1, Env2)};
        {nil, _L} ->
            Empty;
        {cons, _L, P1, P2} ->
            Alpha1 = fresh_tyvar(Ctx),
            Alpha2 = fresh_tyvar(Ctx),
            {Cs1, Env1} = pat_env(Ctx, OuterL, Alpha1, P1),
            {Cs2, Env2} = pat_env(Ctx, OuterL, Alpha2, P2),
            C1 = {csubty, mk_locs("t // [_ | _]", OuterL), T, {list, Alpha1}},
            C2 = {csubty, mk_locs("t // [_ | _]", OuterL), T, Alpha2},
            {sets:add_element(C1, sets:add_element(C2, sets:union(Cs1, Cs2))),
             intersect_envs(Env1, Env2)};
        {op, _L, '++', [P1, P2]} ->
            {Cs1, Env1} = pat_env(Ctx, OuterL, T, P1),
            {Cs2, Env2} = pat_env(Ctx, OuterL, T, P2),
            {sets:union(Cs1, Cs2), intersect_envs(Env1, Env2)};
        {op, _L, '-', [SubP]} ->
            pat_env(Ctx, OuterL, T, SubP);
        {op, L, Op, _Ps} ->
            errors:unsupported(L, "operator ~w in patterns", Op);
        {map, L, _Assocs} -> errors:unsupported(L, "map patterns");
        {record, L, _Name, _Fields} -> errors:unsupported(L, "record patterns");
        {record_index, L, _Name, _Field} -> errors:unsupported(L, "record index patterns");
        {tuple, _L, Ps} ->
            {Alphas, Cs, Env} =
                lists:foldl(
                  fun (P, {Alphas, Cs, Env}) ->
                          Alpha = fresh_tyvar(Ctx),
                          {ThisCs, ThisEnv} = pat_env(Ctx, OuterL, Alpha, P),
                          {Alphas ++ [Alpha],
                           sets:union(Cs, ThisCs),
                           intersect_envs(Env, ThisEnv)}
                  end,
                  {[], sets:new(), #{}},
                  Ps),
            C = {csubty, mk_locs("t // {...}", OuterL), T, {tuple, Alphas}},
            {sets:add_element(C, Cs), Env};
        {wildcard, _L} ->
            Empty;
        {var, _L, {local_bind, V}} ->
            {sets:new(), #{ {local_ref, V} => T }};
        {var, _L, {local_ref, V}} ->
            {sets:new(), #{ {local_ref, V} => T }}
    end.

% (| e |)
-spec pat_of_exp(ast:exp()) -> ast:pat().
pat_of_exp(E) ->
    Wc = {wildcard, ast:loc_auto()},
    case E of
        {block, _L, Es} ->
            case lists:reverse(Es) of
                [] -> Wc;
                [Last | _] -> pat_of_exp(Last)
            end;
        {cons, _L, Head, Tail} ->
            {cons, ast:loc_auto(), pat_of_exp(Head), pat_of_exp(Tail)};
        {tuple, _L, Args} ->
            {tuple, ast:loc_auto(), lists:map(fun pat_of_exp/1, Args)};
        {var, _L, {local_ref, V}} -> {var, ast:loc_auto(), {local_bind, V}};
        _ -> Wc
    end.

% Γ //\\ Γ
-spec intersect_envs(constr:constr_env(), constr:constr_env()) -> constr:constr_env().
intersect_envs(Env1, Env2) ->
    combine_envs(Env1, Env2, fun(T1, T2) -> ast_lib:mk_intersection([T1, T2]) end).

-spec combine_envs(
        constr:constr_env(),
        constr:constr_env(),
        fun((ast:ty(), ast:ty()) -> ast:ty())
       ) -> constr:constr_env().
combine_envs(Env1, Env2, F) ->
    Keys = sets:from_list(maps:keys(Env1) ++ maps:keys(Env2)),
    sets:fold(
      fun (K, Env) ->
              T1 = maps:get(K, Env1, none),
              T2 = maps:get(K, Env2, none),
              T = case {T1, T2} of
                      {none, X}-> X;
                      {X, none} -> X;
                      _ -> F(T1, T2)
                  end,
              maps:put(K, T, Env)
      end,
      #{},
      Keys
     ).

% Γ \\// Γ
-spec union_envs(constr:constr_env(), constr:constr_env()) -> constr:constr_env().
union_envs(Env1, Env2) ->
    combine_envs(Env1, Env2, fun(T1, T2) -> ast_lib:mk_union([T1, T2]) end).

-spec negate_env(constr:constr_env()) -> constr:constr_env().
negate_env(Env) -> maps:map(fun (_Key, T) -> ast_lib:mk_negation(T) end, Env).

% env(g)
-spec guard_seq_env([ast:guard()]) -> {constr:constr_env(), safe | unsafe}.
guard_seq_env(Guards) ->
    combine_guard_result(Guards, fun guard_env/1, fun union_envs/2).

-spec guard_env(ast:guard()) -> {constr:constr_env(), safe | unsafe}.
guard_env(Guards) ->
    combine_guard_result(Guards, fun guard_test_env/1, fun intersect_envs/2).

-spec combine_guard_result(list(G),
                           fun((G) -> {constr:constr_env(), safe | unsafe}),
                           fun((constr:constr_env(), constr:constr_env()) ->
                                      constr:constr_env())) ->
          {constr:constr_env(), safe | unsafe}.
combine_guard_result(Guards, RecFun, CombineFun) ->
    lists:foldl(fun({Env, Status}, {AccEnv, AccStatus}) ->
                        {CombineFun(Env, AccEnv), merge_status(Status, AccStatus)}
                end,
                {#{}, safe},
                lists:map(RecFun, Guards)).

-spec guard_test_env(ast:guard_test()) -> {constr:constr_env(), safe | unsafe}.
guard_test_env(G) ->
    Default = {#{}, unsafe},
    case G of
        {call, _L, FunExp, Args} ->
            % check whether first arg is a variable
            case Args of
                [Fst | Rest] ->
                    case Fst of
                        {var, _, {local_ref, X}} -> var_test_env(FunExp, X, Rest);
                        _ -> Default
                    end;
                _ -> Default
            end;
        {op, _L, Op, Left, Right} ->
            if
                (Op =:= 'andalso') orelse (Op =:= 'and') ->
                    {EnvLeft, StatusLeft} = guard_test_env(Left),
                    {EnvRight, StatusRight} = guard_test_env(Right),
                    {intersect_envs(EnvLeft, EnvRight), merge_status(StatusLeft, StatusRight)};
                (Op =:= 'orelse') orelse (Op =:= 'or') ->
                    {EnvLeft, StatusLeft} = guard_test_env(Left),
                    {EnvRight, StatusRight} = guard_test_env(Right),
                    {union_envs(EnvLeft, EnvRight), merge_status(StatusLeft, StatusRight)};
                true -> Default
            end;
        {op, _L, 'not', Exp} ->
            {Env, Status} = guard_test_env(Exp),
            {negate_env(Env), Status};
        _ -> Default
    end.

merge_status(safe, safe) -> safe;
merge_status(_, _) -> unsafe.

% {var,{loc,"test_files/tycheck_simple.erl",202,16},{qref,erlang,is_integer,1}} for {'Y',0} and args []: {#{},unsafe}
-spec var_test_env(ast:guard_test(), ast:local_varname(), [ast:guard_test()]) ->
          {constr:constr_env(), safe | unsafe}.
var_test_env(FunExp, X, RestArgs) ->
    Default = {#{}, unsafe},
    XRef = {local_ref, X},
    Env =
        case FunExp of
            {var, _, Ref} ->
                case
                    case Ref of
                        {ref, A, B} -> {A, B};
                        {qref, erlang, A, B} -> {A, B};
                        _ -> unsupported
                    end
                of
                    unsupported -> Default;
                    {is_record, Arity} ->
                        % check whether first rest arg is an atom (the record name)
                        if
                            Arity =:= 2 orelse Arity =:= 3 ->
                                case RestArgs of
                                    [{'atom', _, RecordName} | _] ->
                                        #{XRef => {record, RecordName, []}};
                                    _ -> Default
                                end;
                            true -> Default
                        end;
                    {is_function, 2} ->
                        case RestArgs of
                            [{'integer', _, N}] ->
                                % The top type for functions with arity N
                                TopFunTy = {fun_full, utils:replicate(N, {predef, any}), {predef, none}},
                                #{XRef => TopFunTy};
                            _ -> Default
                        end;
                    {Name, 1} ->
                        case Name of
                            is_atom -> {#{XRef => {predef, atom}}, safe};
                            is_binary -> {#{XRef => {predef_alias, binary}}, safe};
                            is_bitstring -> {#{XRef => {predef_alias, bitstring}}, safe};
                            is_function -> {#{XRef => {predef_alias, function}}, safe};
                            is_integer -> {#{XRef => {predef, integer}}, safe};
                            is_float -> {#{XRef => {predef, float}}, safe};
                            is_list -> {#{XRef => {predef_alias, list}}, safe};
                            is_map -> {#{XRef => {predef_alias, map}}, safe};
                            is_number -> {#{XRef => {predef_alias, number}}, safe};
                            is_pid -> {#{XRef => {predef, pid}}, safe};
                            is_port -> {#{XRef => {predef, port}}, safe};
                            is_reference -> {#{XRef => {predef, reference}}, safe};
                            is_tuple -> #{XRef => {tuple_any}};
                            _ ->
                                case string:prefix(atom_to_list(Name), "is_") of
                                    nomatch -> ok;
                                    _ -> ?LOG_INFO("Unsupported type test ~w", Name)
                                end,
                                Default
                        end
                end;
            _ ->
                Default
        end,
    ?LOG_TRACE("Env resulting from var test ~200p for ~w and args ~200p: ~w", FunExp, X, RestArgs, Env),
    Env.


% f(p11, p12, ..., p1n) -> e1;
% ...
% f(pm1, pm2, ..., pmn) -> em
%
% is transformed into
%
% case {X1, ..., Xn} of
%   (p11, p12, ..., p1n) -> e1;
%   ...
%   (pm1, pm2, ..., pmn) -> em
% end
-spec fun_clauses_to_exp(ctx(), ast:loc(), [ast:fun_clauses()]) -> {[ast:local_varname()], ast:exp()}.
fun_clauses_to_exp(Ctx, L, FunClauses) ->
    Arity =
        case FunClauses of
            [] -> errors:ty_error(L, "expected function clauses");
            [{fun_clause, _, FirstPats, _, _} | Rest] ->
                lists:foldl(
                  fun({fun_clause, ThisLoc, ThisPats, _, _}, Arity) ->
                          if
                              length(ThisPats) =:= Arity -> Arity;
                              true -> errors:ty_error(ThisLoc,
                                                      "expected ~w arguments, but given ~w",
                                                      [Arity, length(ThisPats)])
                          end
                  end,
                  length(FirstPats),
                  Rest)
        end,
    Vars = fresh_vars(Ctx, Arity),
    ScrutExp = {tuple, L, lists:map(fun(V) -> {var, L, {local_ref, V}} end, Vars)},
    CaseClauses = lists:map(fun fun_clause_to_case_clause/1, FunClauses),
    {Vars, {'case', L, ScrutExp, CaseClauses}}.

-spec fun_clause_to_case_clause(ast:fun_clause()) -> ast:case_clause().
fun_clause_to_case_clause({fun_clause, L, Pats, Guards, Exps}) ->
    {case_clause, L, {tuple, L, Pats}, Guards, Exps}.

% if g1 -> e1;
%    ...
%    gn -> en
% end
%
% is transformed to
%
% case {}
%   _ when g1 -> e1;
%   ...
%   _ when gn -> en
% end
-spec if_exp_to_case_exp(ast:if_exp()) -> ast:case_exp().
if_exp_to_case_exp({'if', L, IfClauses}) ->
    ScrutExp = {tuple, L, []},
    Pat = {wildcard, L},
    CaseClauses =
        lists:map(fun({if_clause, ClauseLoc, Guards, Body}) ->
                          {case_clause, ClauseLoc, Pat, Guards, Body}
                  end, IfClauses),
    {'case', L, ScrutExp, CaseClauses}.

-spec sanity_check(constr:constrs(), ast_check:ty_map()) -> ok.
sanity_check(Cs, Spec) ->
    case ast_check:check_against_type(Spec, constr, constrs, Cs) of
        true ->
            ok;
        false ->
            ?ABORT("~s", "Invalid constraint generated")
    end.<|MERGE_RESOLUTION|>--- conflicted
+++ resolved
@@ -268,17 +268,11 @@
     % Env has type constr:constr_env() = #{ast:any_ref() => ast:ty()}
     {Env, Status} = guard_seq_env(Gs),
     EPat = pat_of_exp(E),
-<<<<<<< HEAD
     UpperPatTy = ty_of_pat(Env, P, upper),
     LowerPatTy = ty_of_pat(Env, P, lower),
     UpperETy = ty_of_pat(Env, EPat, upper),
     LowerETy = ty_of_pat(Env, EPat, lower),
-    Upper = ast:mk_intersection([UpperPatTy, UpperETy]),
-=======
-    PatTy = ty_of_pat(Env, P),
-    ETy = ty_of_pat(Env, EPat),
-    Upper = ast_lib:mk_intersection([PatTy, ETy]),
->>>>>>> 2b4e37a0
+    Upper = ast_lib:mk_intersection([UpperPatTy, UpperETy]),
     VarsOfGuards = sets:from_list(lists:filtermap(fun ast:local_varname_from_any_ref/1, maps:keys(Env))),
     BoundVars = sets:union(bound_vars_pat(P), bound_vars_pat(EPat)),
     Lower =
@@ -363,9 +357,8 @@
         {'float', _L, _F} -> {predef, float};
         {'string', _L, _S} -> {predef_alias, string};
         {bin, L, _Elems} -> errors:unsupported(L, "bitstring patterns");
-<<<<<<< HEAD
         {match, _L, P1, P2} ->
-            ast:mk_intersection([ty_of_pat(Env, P1, Mode), ty_of_pat(Env, P2, Mode)]);
+            ast_lib:mk_intersection([ty_of_pat(Env, P1, Mode), ty_of_pat(Env, P2, Mode)]);
         {nil, _L} -> {empty_list};
         {cons, _L, P1, P2} ->
             case Mode of
@@ -373,30 +366,17 @@
                     T1 = {nonempty_list, ty_of_pat(Env, P1, Mode)},
                     T2 = ast:mk_intersection([ty_of_pat(Env, P2, Mode),
                                               {predef_alias, nonempty_list}]),
-                    ast:mk_union([T1, T2]);
+                    ast_lib:mk_union([T1, T2]);
                 lower ->
                     T1 = {nonempty_list, ty_of_pat(Env, P1, Mode)},
                     T2 = ty_of_pat(Env, P2, Mode),
-                    ast:mk_intersection([T1, T2])
+                    ast_lib:mk_intersection([T1, T2])
             end;
         {op, _, '++', [P1, P2]} ->
-            ast:mk_intersection([ty_of_pat(Env, P1, Mode), ty_of_pat(Env, P2, Mode),
+            ast_lib:mk_intersection([ty_of_pat(Env, P1, Mode), ty_of_pat(Env, P2, Mode),
                                  {predef_alias, string}]);
         {op, _, '-', [SubP]} ->
-            ast:mk_intersection([ty_of_pat(Env, SubP, Mode), {predef_alias, number}]);
-=======
-        {match, _L, P1, P2} -> ast_lib:mk_intersection([ty_of_pat(Env, P1), ty_of_pat(Env, P2)]);
-        {nil, _L} -> {empty_list};
-        {cons, _L, P1, P2} ->
-            %% FIXME: this is wrong. It should be the union of {list, ty_of_pat(Env, P1)}
-            %% and ty_of_pat(Env, P2), intersected with type list(any()).
-            %% Accepting and potential types of list patterns are also wrong.
-            ast_lib:mk_intersection([{list, ty_of_pat(Env, P1)}, ty_of_pat(Env, P2)]);
-        {op, _, '++', [P1, P2]} ->
-            ast_lib:mk_intersection([ty_of_pat(Env, P1), ty_of_pat(Env, P2), {predef_alias, list}]);
-        {op, _, '-', [SubP]} ->
-            ast_lib:mk_intersection([ty_of_pat(Env, SubP), {predef_alias, number}]);
->>>>>>> 2b4e37a0
+            ast_lib:mk_intersection([ty_of_pat(Env, SubP, Mode), {predef_alias, number}]);
         {op, L, Op, _} -> errors:unsupported(L, "operator ~w in patterns", Op);
         {map, L, _Assocs} -> errors:unsupported(L, "map patterns");
         {record, L, _Name, _Fields} -> errors:unsupported(L, "record patterns");
