--- conflicted
+++ resolved
@@ -134,14 +134,8 @@
 ]).
 
 -export([
-<<<<<<< HEAD
     format_loc/1, to_loc/2, loc_auto/0, min_loc/2, is_predef_name/1, is_predef_alias_name/1,
-    local_varname_from_any_ref/1,
-    mk_intersection/1, mk_union/1, mk_negation/1
-=======
-    format_loc/1, to_loc/2, loc_auto/0, is_predef_name/1, is_predef_alias_name/1,
     local_varname_from_any_ref/1
->>>>>>> b02adbe6
 ]).
 
 % General
