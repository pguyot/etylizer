-module(ety_main).
-export([main/1, doWork/1]).

% @doc This is the main module of ety. It parses commandline arguments and orchestrates
% everything.

-include_lib("log.hrl").
-include_lib("parse.hrl").
-include_lib("ety_main.hrl").

-spec parse_define(string()) -> {atom(), string()}.
parse_define(S) ->
    case string:split(string:strip(S), "=") of
        [Name] -> {list_to_atom(Name), ""};
        [Name | Val] -> {list_to_atom(Name), Val}
    end.

-spec parse_args([string()]) -> #opts{}.
parse_args(Args) ->
    OptSpecList =
        [
         {project_root, $P,    "project-root",  string,
             "Path to the root of the project"},
         {src_path,    $S,    "src-path",       string,
             "Path to a directory containing source files to be checked"},
         {include,    $I,   "include",   string,
             "Where to search for include files"  },
         {define,     $D,   "define",    string,
             "Define macro (either '-D NAME' or '-D NAME=VALUE')"},
         {load_start, $a,   "pa",        string,
             "Add path to the front of Erlang's code path"},
         {load_end,   $z,   "pz",        string,
             "Add path to the end of Erlang's code path"},
         {force,       $f,   "force",      undefined,
            "Force type-checking"},
         {help,       $h,   "help",      undefined,
            "Output help message"},
         {check_ast,  $c,   "check-ast", string,
            "Check that all files match the AST type defined in the file given"},
         {dump_raw,  undefined, "dump-raw", undefined,
            "Dump the raw ast (directly after parsing) of the files given"},
         {dump,  $d,   "dump", undefined,
            "Dump the internal ast of the files given"},
         {sanity, undefined, "sanity", undefined,
            "Perform sanity checks"},
         {no_type_checking, undefined, "no-type-checking", undefined,
            "Do not perform type cecking"},
         {only, $o, "only", string,
            "Only typecheck these functions (given as name/arity or just the name)"},
         {log_level,  $l,   "level",    string,
            "Minimal log level (trace,debug,info,note,warn)"}
        ],
    Opts = case getopt:parse(OptSpecList, Args) of
        {error, {Reason, Data}} ->
            utils:quit(1, "Invalid commandline options: ~p ~p~n", [Reason, Data]);
        {ok, {OptList, RestArgs}} ->
            lists:foldl(
                fun(O, Opts) ->
                    case O of
                        {log_level, S} ->
                            case log:parse_level(S) of
                                bad_log_level -> utils:quit(1, "Invalid log level: ~s", S);
                                L -> Opts#opts{ log_level = L }
                            end;
                        {define, S} ->
                            Opts#opts{ defines = Opts#opts.defines ++ [parse_define(S)] };
                        {load_start, S} ->
                            Opts#opts{ load_start = [S | Opts#opts.load_start] };
                        {load_end, S} ->
                            Opts#opts{ load_end = Opts#opts.load_end ++ [S] };
                        {check_ast, S} -> Opts#opts{ ast_file = S };
                        {project_root, S} -> Opts#opts{ project_root = S };
                        {src_path, F} -> Opts#opts{ src_paths = Opts#opts.src_paths ++ [F]};
                        {include, F} -> Opts#opts{ includes = Opts#opts.includes ++ [F]};
                        {only, S} -> Opts#opts { type_check_only = Opts#opts.type_check_only ++ [S]};
                        dump_raw -> Opts#opts{ dump_raw = true };
                        dump -> Opts#opts{ dump = true };
                        sanity -> Opts#opts{ sanity = true };
                        force -> Opts#opts{ force = true };
                        no_type_checking -> Opts#opts{ no_type_checking = true };
                        help -> Opts#opts{ help = true }
                    end
                end, #opts{ files = RestArgs}, OptList)
    end,
    if
        Opts#opts.help ->
            getopt:usage(OptSpecList, "ety"),
            utils:quit(1, "Aborting");
        true -> ok
    end,
    Opts.

% FIXME (sw, 2023-07-04): this is ugly global state. Remove!
-spec fix_load_path(#opts{}) -> true.
fix_load_path(Opts) ->
    case {Opts#opts.load_start, Opts#opts.load_end} of
        {[], []} -> true;
        {Start, End} ->
            Path = Start ++ [D || D <- code:get_path(), D =/= "."] ++ End,
            true = code:set_path(Path),
            true
    end.

-spec doWork(#opts{}) -> [file:filename()].
doWork(Opts) ->
<<<<<<< HEAD
    Files = Opts#opts.files,
    case Files of
        [] -> utils:quit(1, "No input files given, aborting");
        _ -> ok
    end,
    fix_load_path(Opts),
    ParseOpts = #parse_opts{
        includes = Opts#opts.includes,
        defines = Opts#opts.defines
    },
    case Opts#opts.ast_file of
        empty -> ok;
        AstPath ->
            {Spec, Module} = ast_check:parse_spec(AstPath),
            lists:foreach(fun(F) ->
                ast_check:check(Spec, Module, F, ParseOpts)
            end, Opts#opts.files),
            erlang:halt(0)
    end,
    Symtab = symtab:std_symtab(),
    lists:foreach(
      fun(F) ->
              ?LOG_NOTE("Parsing ~s ...", F),
              RawForms = parse:parse_file_or_die(F, ParseOpts),
              if  Opts#opts.dump_raw -> ?LOG_NOTE("Raw forms in ~s:~n~p", F, RawForms);
                  true -> ok
              end,
              ?LOG_TRACE("Parse result (raw):~n~120p", RawForms),
              if Opts#opts.sanity ->
                      ?LOG_INFO("Checking whether parse result conforms to AST in ast_erl.erl ..."),
                      {RawSpec, _} = ast_check:parse_spec("src/ast_erl.erl"),
                      case ast_check:check_against_type(RawSpec, ast_erl, forms, RawForms) of
                          true ->
                              ?LOG_INFO("Parse result from ~s conforms to AST in ast_erl.erl", F);
                          false ->
                              ?ABORT("Parse result from ~s violates AST in ast_erl.erl", F)
                      end;
                 true -> ok
              end,
              ?LOG_NOTE("Transforming ~s ...", F),
              Forms = ast_transform:trans(F, RawForms),
              if  Opts#opts.dump ->
                      ?LOG_NOTE("Transformed forms in ~s:~n~p", F, ast_utils:remove_locs(Forms));
                  true -> ok
              end,
              ?LOG_TRACE("Parse result (after transform):~n~120p", Forms),
              Sanity =
                  if Opts#opts.sanity ->
                          ?LOG_INFO("Checking whether transformation result conforms to AST in "
                                    "ast.erl ..."),
                          {AstSpec, _} = ast_check:parse_spec("src/ast.erl"),
                          case ast_check:check_against_type(AstSpec, ast, forms, Forms) of
                              true ->
                                  ?LOG_INFO("Transform result from ~s conforms to AST in ast.erl", F);
                              false ->
                                  ?ABORT("Transform result from ~s violates AST in ast.erl", F)
                          end,
                          {SpecConstr, _} = ast_check:parse_spec("src/constr.erl"),
                          SpecFullConstr = ast_check:merge_specs([SpecConstr, AstSpec]),
                          {ok, SpecFullConstr};
                     true -> error
                  end,
              case Opts#opts.no_type_checking of
                  true -> ?LOG_NOTE("Not performing type checking as requested");
                  false ->
                      ?LOG_NOTE("Typechecking ~s ...", F),
                      Only = sets:from_list(Opts#opts.only),
                      Ctx = typing:new_ctx(Symtab, Sanity),
                      typing:check_forms(Ctx, F, Forms, Only)
              end
      end, Opts#opts.files).
=======
    ?LOG_INFO("Initializing ETS tables"),
    ty_ref:setup_ets(),
    ty_variable:setup_ets(),
    ast_lib:setup_ets(),

    parse_cache:init(Opts),
    stdtypes:init(),
    try
        fix_load_path(Opts),
        case Opts#opts.ast_file of
            empty -> ok;
            AstPath ->
                {Spec, Module} = ast_check:parse_spec(AstPath),
                ParseOpts = #parse_opts{
                    includes = Opts#opts.includes,
                    defines = Opts#opts.defines
                },
                lists:foreach(fun(F) ->
                    ast_check:check(Spec, Module, F, ParseOpts)
                end, Opts#opts.files),
                erlang:halt(0)
        end,
        SourceList = paths:generate_input_file_list(Opts),
        SearchPath = paths:compute_search_path(Opts),
        ?LOG_NOTE("Entry points: ~p, now building dependency graph", SourceList),
        DepGraph = cm_depgraph:build_dep_graph(SourceList, SearchPath,
            fun(P) -> parse_cache:parse(intern, P) end),
        ?LOG_DEBUG("Dependency graph: ~p", cm_depgraph:pretty_depgraph(DepGraph)),
        ?LOG_NOTE("Performing type checking"),
        Res = cm_check:perform_type_checks(SearchPath, DepGraph, Opts),
        Res
    after
        parse_cache:cleanup(),
        stdtypes:cleanup()
    end.
>>>>>>> 7200f079

-spec main([string()]) -> ok.
main(Args) ->
    Opts = parse_args(Args),
    log:init(Opts#opts.log_level),
    ?LOG_INFO("Parsed commandline options as ~200p", Opts),
    try doWork(Opts)
    catch throw:{ety, K, Msg}:S ->
            Raw = erl_error:format_exception(throw, K, S),
            ?LOG_ERROR("~s", Raw),
            io:format("~s~n", [Msg]),
            erlang:halt(1)
    end,
    ok.<|MERGE_RESOLUTION|>--- conflicted
+++ resolved
@@ -103,79 +103,6 @@
 
 -spec doWork(#opts{}) -> [file:filename()].
 doWork(Opts) ->
-<<<<<<< HEAD
-    Files = Opts#opts.files,
-    case Files of
-        [] -> utils:quit(1, "No input files given, aborting");
-        _ -> ok
-    end,
-    fix_load_path(Opts),
-    ParseOpts = #parse_opts{
-        includes = Opts#opts.includes,
-        defines = Opts#opts.defines
-    },
-    case Opts#opts.ast_file of
-        empty -> ok;
-        AstPath ->
-            {Spec, Module} = ast_check:parse_spec(AstPath),
-            lists:foreach(fun(F) ->
-                ast_check:check(Spec, Module, F, ParseOpts)
-            end, Opts#opts.files),
-            erlang:halt(0)
-    end,
-    Symtab = symtab:std_symtab(),
-    lists:foreach(
-      fun(F) ->
-              ?LOG_NOTE("Parsing ~s ...", F),
-              RawForms = parse:parse_file_or_die(F, ParseOpts),
-              if  Opts#opts.dump_raw -> ?LOG_NOTE("Raw forms in ~s:~n~p", F, RawForms);
-                  true -> ok
-              end,
-              ?LOG_TRACE("Parse result (raw):~n~120p", RawForms),
-              if Opts#opts.sanity ->
-                      ?LOG_INFO("Checking whether parse result conforms to AST in ast_erl.erl ..."),
-                      {RawSpec, _} = ast_check:parse_spec("src/ast_erl.erl"),
-                      case ast_check:check_against_type(RawSpec, ast_erl, forms, RawForms) of
-                          true ->
-                              ?LOG_INFO("Parse result from ~s conforms to AST in ast_erl.erl", F);
-                          false ->
-                              ?ABORT("Parse result from ~s violates AST in ast_erl.erl", F)
-                      end;
-                 true -> ok
-              end,
-              ?LOG_NOTE("Transforming ~s ...", F),
-              Forms = ast_transform:trans(F, RawForms),
-              if  Opts#opts.dump ->
-                      ?LOG_NOTE("Transformed forms in ~s:~n~p", F, ast_utils:remove_locs(Forms));
-                  true -> ok
-              end,
-              ?LOG_TRACE("Parse result (after transform):~n~120p", Forms),
-              Sanity =
-                  if Opts#opts.sanity ->
-                          ?LOG_INFO("Checking whether transformation result conforms to AST in "
-                                    "ast.erl ..."),
-                          {AstSpec, _} = ast_check:parse_spec("src/ast.erl"),
-                          case ast_check:check_against_type(AstSpec, ast, forms, Forms) of
-                              true ->
-                                  ?LOG_INFO("Transform result from ~s conforms to AST in ast.erl", F);
-                              false ->
-                                  ?ABORT("Transform result from ~s violates AST in ast.erl", F)
-                          end,
-                          {SpecConstr, _} = ast_check:parse_spec("src/constr.erl"),
-                          SpecFullConstr = ast_check:merge_specs([SpecConstr, AstSpec]),
-                          {ok, SpecFullConstr};
-                     true -> error
-                  end,
-              case Opts#opts.no_type_checking of
-                  true -> ?LOG_NOTE("Not performing type checking as requested");
-                  false ->
-                      ?LOG_NOTE("Typechecking ~s ...", F),
-                      Only = sets:from_list(Opts#opts.only),
-                      Ctx = typing:new_ctx(Symtab, Sanity),
-                      typing:check_forms(Ctx, F, Forms, Only)
-              end
-      end, Opts#opts.files).
-=======
     ?LOG_INFO("Initializing ETS tables"),
     ty_ref:setup_ets(),
     ty_variable:setup_ets(),
@@ -211,7 +138,6 @@
         parse_cache:cleanup(),
         stdtypes:cleanup()
     end.
->>>>>>> 7200f079
 
 -spec main([string()]) -> ok.
 main(Args) ->
