--- conflicted
+++ resolved
@@ -11,14 +11,11 @@
     file_get_lines/1, set_add_many/2, assert_no_error/1,
     replicate/2, unconsult/2,
     string_ends_with/2, shorten/2,
-<<<<<<< HEAD
-    flatmap_flip/2, map_flip/2, with_index/1, with_index/2
-=======
+    flatmap_flip/2, map_flip/2, with_index/1, with_index/2,
     mkdirs/1, hash_sha1/1, hash_file/1,
     list_uniq/1, lists_enumerate/1, lists_enumerate/2,
     with_default/2,
     mingle/5
->>>>>>> 7200f079
 ]).
 
 mingle(LeftDefault, RightDefault, AllLeft, AllRight, Op) ->
@@ -215,7 +212,6 @@
     {Short, ShortN} = shorten(Xs, N - 1),
     {[X | Short], ShortN + 1}.
 
-<<<<<<< HEAD
 -spec flatmap_flip([A], fun((A) -> [B])) -> [B].
 flatmap_flip(L, F) -> lists:flatmap(F, L).
 
@@ -230,7 +226,7 @@
     {_, Rev} = lists:foldl(fun (X, {I, Acc}) -> {I + 1, [{I, X} | Acc]} end,
                            {Start, []}, L),
     lists:reverse(Rev).
-=======
+
 -spec mkdirs(filename:name()) -> ok | {error, string()}.
 mkdirs(D) ->
     ok = filelib:ensure_dir(filename:join(D, "XXX")). % only creates the parent!
@@ -289,5 +285,4 @@
 
 -spec with_default(T | undefined, T) -> T.
 with_default(undefined, Def) -> Def;
-with_default(X, _) -> X.
->>>>>>> 7200f079
+with_default(X, _) -> X.