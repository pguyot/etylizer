-module(utils).

% @doc This module defines general purpose utility functions.

-include_lib("log.hrl").

-export([
    map_opt/3, map_opt/2,
    quit/3, quit/2, undefined/0, everywhere/2, everything/2, error/1, error/2,
    is_string/1, is_char/1,
    sformat_raw/2, sformat/2, sformat1/2, sformat/3, sformat/4, sformat/5, sformat/6, sformat/7,
    diff_terms/3, if_true/2,
    file_get_lines/1, set_add_many/2, assert_no_error/1,
    replicate/2, unconsult/2,
    string_ends_with/2, shorten/2,
    flatmap_flip/2, map_flip/2, foreach/2, concat_map/2, with_index/1, with_index/2,
    mkdirs/1, hash_sha1/1, hash_file/1,
    list_uniq/1, lists_enumerate/1, lists_enumerate/2,
    with_default/2, compare/2,
<<<<<<< HEAD
    mingle/5, timing/1, timing_log/3,
    single/1
=======
    mingle/5, timing/1, from_to/2, timing_log/3
>>>>>>> 638857c0
]).

mingle(LeftDefault, RightDefault, AllLeft, AllRight, Op) ->
    AllKeys = maps:keys(AllLeft) ++ maps:keys(AllRight),
    % LeftDefault + Right (left not assigned)  Left + RightDefault (right not assigned) Left + Right (both)
    maps:from_list(lists:map(fun(Key) -> {Key, Op(maps:get(Key, AllLeft, LeftDefault), maps:get(Key, AllRight, RightDefault))} end, AllKeys)).

-spec map_opt(fun((T) -> U | error), [T]) -> [U].
map_opt(F, L) -> map_opt(F, error, L).

-spec map_opt(fun((T) -> U | V), V, [T]) -> [U].
map_opt(F, Stop, L) ->
    case L of
        [X|Xs] ->
            case F(X) of
                Stop -> map_opt(F, Stop, Xs);
                Y -> [Y | map_opt(F, Stop, Xs)]
            end;
        [] -> []
    end.

% quit exits the erlang program with the given exit code. No stack trace is produced,
% so don't use this function for aborting because of a bug.
-spec quit(non_neg_integer(), string(), [_]) -> ok.
quit(Code, Msg, L) ->
    io:format(Msg, L),
    halt(Code).

-spec quit(integer(), string()) -> ok.
quit(Code, Msg) ->
    io:format(Msg),
    halt(Code).

-spec undefined() -> none().
undefined() -> erlang:error("undefined").

-spec sformat_raw(string(), list()) -> string().
sformat_raw(Msg, L) ->
    lists:flatten(io_lib:format(Msg, L)).

% Does some magic to distinguish whether term() is a list of arguments or a single argument
-spec sformat(string(), term()) -> string().
sformat(Msg, []) ->
    % we dont know whether we have no argument or a single argument "".
    try sformat_raw(Msg, [])
    catch badarg:_:_ -> sformat_raw(Msg, [""])
    end;
sformat(Msg, X) ->
    L = case io_lib:char_list(X) of
            true -> [X]; % we have a single string argument
            false ->
                if
                    is_list(X) -> X; % we have a list of arguments
                    true -> [X]      % we have a single argument
                end
        end,
    sformat_raw(Msg, L).

-spec sformat1(string(), term()) -> string().
sformat1(Msg, X1) -> sformat_raw(Msg, [X1]).

-spec sformat(string(), term(), term()) -> string().
sformat(Msg, X1, X2) -> sformat_raw(Msg, [X1, X2]).

-spec sformat(string(), term(), term(), term()) -> string().
sformat(Msg, X1, X2, X3) -> sformat_raw(Msg, [X1, X2, X3]).

-spec sformat(string(), term(), term(), term(), term()) -> string().
sformat(Msg, X1, X2, X3, X4) -> sformat_raw(Msg, [X1, X2, X3, X4]).

-spec sformat(string(), term(), term(), term(), term(), term()) -> string().
sformat(Msg, X1, X2, X3, X4, X5) -> sformat_raw(Msg, [X1, X2, X3, X4, X5]).

-spec sformat(string(), term(), term(), term(), term(), term(), term()) -> string().
sformat(Msg, X1, X2, X3, X4, X5, X6) -> sformat_raw(Msg, [X1, X2, X3, X4, X5, X6]).

-spec error(string()) -> no_return().
error(Msg) -> erlang:error(Msg).

-spec error(string(), term()) -> no_return().
error(Msg, L) -> erlang:error(sformat(Msg, L)).

-spec is_string(term()) -> boolean().
is_string(X) -> io_lib:char_list(X).

-spec is_char(term()) -> boolean().
is_char(X) -> is_string([X]).

% Generically traverses the lists and tuples of a term
% and performs replacements as demanded by the given function.
% - If the function given returns {ok, X}, then the term is replaced
%   by X, no further recursive traversal is done.
% - If the function given returns {rec, X}, then the term is replaced
%   by X, and recursive traversal is done.
% - If the funtion returns error, then everywhere traverses the term recursively.
-spec everywhere(fun((term()) -> t:opt(term())), T) -> T.
everywhere(F, T) ->
    TransList = fun(L) -> lists:map(fun(X) -> everywhere(F, X) end, L) end,
    case F(T) of
        error ->
            case T of
                X when is_list(X) -> TransList(X);
                X when is_tuple(X) -> list_to_tuple(TransList(tuple_to_list(X)));
                X -> X
            end;
        {ok, X} -> X;
        {rec, X} -> everywhere(F, X)
    end.

% Generically transforms the term given and collects all results T
% where the given function returns {ok, T} for a term. No recursive calls
% are made for such terms
-spec everything(fun((term()) -> t:opt(T)), term()) -> [T].
everything(F, T) ->
    TransList = fun(L) -> lists:flatmap(fun(X) -> everything(F, X) end, L) end,
    case F(T) of
        error ->
            case T of
                X when is_list(X) -> TransList(X);
                X when is_tuple(X) -> TransList(tuple_to_list(X));
                _ -> []
            end;
        {ok, X} -> [X]
    end.

-spec diff_terms(term(), term(), delete | dont_delete) -> equal | {diff, string()}.
diff_terms(T1, T2, _) when T1 == T2 -> equal;
diff_terms(T1, T2, Del) ->
    P = "terms_",
    S = ".erl",
    tmp:with_tmp_file(P ++ "1_", S, Del, fun (F1, P1) ->
        tmp:with_tmp_file(P ++ "2_", S, Del, fun (F2, P2) ->
            io:format(F1, "~200p", [T1]),
            io:format(F2, "~200p", [T2]),
            file:close(F1),
            file:close(F2),
            Out = os:cmd(utils:sformat("diff -u ~s ~s", P1, P2)),
            {diff, Out}
        end)
    end).

-spec if_true(boolean(), fun(() -> _T)) -> ok.
if_true(B, Action) ->
    if  B -> Action();
        true -> ok
    end,
    ok.

-spec file_get_lines(file:filename()) -> {ok, [string()]} | {error, _Why}.
file_get_lines(Path) ->
    case file:open(Path, [read]) of
        {error, X} -> {error, X};
        {ok, F} ->
            Get =
                fun Get(Acc) ->
                    case io:get_line(F, "") of
                        eof -> lists:reverse(Acc);
                        Line -> Get([Line | Acc])
                    end
                end,
            try {ok, Get([])} after file:close(F) end
    end.

-spec set_add_many([T], sets:set(T)) -> sets:set(T).
set_add_many(L, S) ->
    lists:foldl(fun sets:add_element/2, S, L).

-spec assert_no_error(T | error | {error, any()}) -> T.
assert_no_error(X) ->
    case X of
        error -> errors:bug("Did not expect an error");
        {error, _} -> errors:bug("Did not expect an error");
        _ -> X
    end.

-spec replicate(integer(), T) -> list(T).
replicate(_N, X) when X =< 0 -> [];
replicate(N, X) -> [X | replicate(N - 1, X)].

-spec unconsult(file:filename(), term()) -> ok | {error, any()}.
unconsult(F, T) ->
    L = if is_list(T) -> T;
           true -> [T]
        end,
    {ok, S} = file:open(F, [write]),
    lists:foreach(fun(X) -> io:format(S, "~200p.~n", [X]) end, L),
    file:close(S).

-spec string_ends_with(string(), string()) -> boolean().
string_ends_with(S, Suffix) ->
    string:find(S, Suffix, trailing) =:= Suffix.

-spec shorten(list(), integer()) -> {list(), integer()}.
shorten(L, N) when N < 0 -> {[], length(L)};
shorten([], _) -> {[], 0};
shorten([X | Xs], N) ->
    {Short, ShortN} = shorten(Xs, N - 1),
    {[X | Short], ShortN + 1}.

-spec flatmap_flip([A], fun((A) -> [B])) -> [B].
flatmap_flip(L, F) -> lists:flatmap(F, L).

-spec map_flip([A], fun((A) -> B)) -> [B].
map_flip(L, F) -> lists:map(F, L).

-spec concat_map([A], fun((A) -> [B])) -> [B].
concat_map(L, F) -> lists:concat(lists:map(F, L)).

-spec foreach([T], fun((T) -> any())) -> ok.
foreach(L, F) -> lists:foreach(F, L).

-spec with_index([A]) -> [{integer(), A}].
with_index(L) -> with_index(0, L).

-spec with_index(integer(), [A]) -> [{integer(), A}].
with_index(Start, L) ->
    {_, Rev} = lists:foldl(fun (X, {I, Acc}) -> {I + 1, [{I, X} | Acc]} end,
                           {Start, []}, L),
    lists:reverse(Rev).

-spec mkdirs(file:filename()) -> ok | {error, string()}.
mkdirs(D) ->
    ok = filelib:ensure_dir(filename:join(D, "XXX")). % only creates the parent!

-spec hash_sha1(iodata()) -> string().
hash_sha1(Data) ->
    Digest = crypto:hash(sha, Data),
    Bin = binary:encode_hex(Digest),
    binary_to_list(Bin).

-spec hash_file(file:filename()) -> string() | {error, any()}.
hash_file(Path) ->
    case file:read_file(Path) of
        {ok, FileContent} -> utils:hash_sha1(FileContent);
        X -> X
    end.

-spec compare(integer(), integer()) -> less | equal | greater.
compare(I1, I2) ->
    case I1 < I2 of
        true -> less;
        false ->
            case I1 > I2 of
                true -> greater;
                false -> equal
            end
    end.

% Some functions copied from OTP 25 (we still support OTP 24)

-spec list_uniq(List1) -> List2 when
      List1 :: [T],
      List2 :: [T],
      T :: term().
list_uniq(L) ->
    list_uniq_1(L, #{}).
list_uniq_1([X | Xs], M) ->
    case is_map_key(X, M) of
        true ->
            list_uniq_1(Xs, M);
        false ->
            [X | list_uniq_1(Xs, M#{X => true})]
    end;
list_uniq_1([], _) ->
    [].

-spec lists_enumerate(List1) -> List2 when
      List1 :: [T],
      List2 :: [{Index, T}],
      Index :: integer(),
      T :: term().
lists_enumerate(List1) when is_list(List1) ->
    lists_enumerate_1(1, List1).

-spec lists_enumerate(Index, List1) -> List2 when
      List1 :: [T],
      List2 :: [{Index, T}],
      Index :: integer(),
      T :: term().
lists_enumerate(Index, List1) when is_integer(Index), is_list(List1) ->
    lists_enumerate_1(Index, List1).

lists_enumerate_1(Index, [H|T]) ->
    [{Index, H}|lists_enumerate_1(Index + 1, T)];
lists_enumerate_1(_Index, []) ->
    [].

-spec with_default(T | undefined, T) -> T.
with_default(undefined, Def) -> Def;
with_default(X, _) -> X.

% Returns the time it takes to execute the given function in milliseconds
-spec timing(fun(() -> T)) -> {T, integer()}.
timing(F) ->
    Start = erlang:timestamp(),
    Res = F(),
    End = erlang:timestamp(),
    Delta = round(timer:now_diff(End, Start) / 1000),
    {Res, Delta}.

-spec from_to(number(), number()) -> list(number()).
from_to(Start, End) ->
    if
        Start > End -> [];
        true -> [Start | from_to(Start + 1, End)]
    end.

% Display a debug message if executing the given function takes more than N milliseconds
-spec timing_log(fun(() -> T), integer(), string()) -> T.
timing_log(F, Time, What) ->
    {X, Delta} = timing(F),
    if Delta > Time -> ?LOG_DEBUG("~s: ~pms", What, Delta);
        true -> ok
    end,
    X.

-spec single(T) -> sets:set(T).
single(X) -> sets:from_list([X]).<|MERGE_RESOLUTION|>--- conflicted
+++ resolved
@@ -17,12 +17,8 @@
     mkdirs/1, hash_sha1/1, hash_file/1,
     list_uniq/1, lists_enumerate/1, lists_enumerate/2,
     with_default/2, compare/2,
-<<<<<<< HEAD
     mingle/5, timing/1, timing_log/3,
-    single/1
-=======
-    mingle/5, timing/1, from_to/2, timing_log/3
->>>>>>> 638857c0
+    single/1, from_to/2
 ]).
 
 mingle(LeftDefault, RightDefault, AllLeft, AllRight, Op) ->
