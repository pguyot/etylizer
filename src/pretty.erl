--- conflicted
+++ resolved
@@ -9,14 +9,10 @@
          constr/1,
          substs/1,
          subst/1,
-<<<<<<< HEAD
          constr_block/1,
          loc/1,
          locs/1,
-=======
          atom/1,
-         simp_constr_block/1,
->>>>>>> 638857c0
          render/1,
          render_ty/1,
          render_tys/1,
@@ -30,12 +26,8 @@
          render_any_ref/1,
          render_set/2,
          render_list/2,
-         render_list/3,
-<<<<<<< HEAD
          pretty_list/2,
-=======
          render_list_with_braces/2,
->>>>>>> 638857c0
          ref/1
         ]).
 
@@ -445,14 +437,11 @@
 
 -spec render_list(fun((T) -> doc()), list(T)) -> string().
 render_list(Fun, L) ->
-<<<<<<< HEAD
     render(pretty_list(Fun, L)).
 
 -spec render_set(fun((T) -> doc()), sets:set(T)) -> string().
 render_set(Fun, S) ->
     render_list(Fun, sets:to_list(S)).
-=======
-    render(comma_sep(lists:map(Fun, L))).
 
 -spec render_list_with_braces(fun((T) -> doc()), list(T)) -> string().
 render_list_with_braces(Fun, L) ->
@@ -460,5 +449,4 @@
 
 -spec render_list(string(), [T], fun((T) -> doc())) -> string().
 render_list(Sep, L, F) ->
-    render(sep_by(text(Sep), lists:map(F, L))).
->>>>>>> 638857c0
+    render(sep_by(text(Sep), lists:map(F, L))).