--- conflicted
+++ resolved
@@ -17,12 +17,9 @@
          render_substs/1,
          render_subst/1,
          render_poly_env/1,
-<<<<<<< HEAD
          render_fun_env/1,
          render_any_ref/1,
-=======
          render_list/2,
->>>>>>> 7200f079
          ref/1
         ]).
 
@@ -346,11 +343,9 @@
           maps:to_list(Env)),
     brackets(comma_sep(Elems)).
 
-<<<<<<< HEAD
 -spec fun_env(symtab:fun_env()) -> doc().
 fun_env(Env) -> poly_env(Env).
-=======
+
 -spec render_list(fun((T) -> doc()), list(T)) -> string().
 render_list(Fun, L) ->
-    render(comma_sep(lists:map(Fun, L))).
->>>>>>> 7200f079
+    render(comma_sep(lists:map(Fun, L))).