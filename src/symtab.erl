--- conflicted
+++ resolved
@@ -20,14 +20,10 @@
     find_ty/2,
     std_symtab/0,
     extend_symtab/2,
-<<<<<<< HEAD
     extend_symtab_with_fun_env/2,
-    empty/0
-=======
     extend_symtab/3,
     empty/0,
     extend_symtab_with_module_list/3
->>>>>>> 7200f079
 ]).
 
 -type fun_env() :: #{ ast:global_ref() => ast:ty_scheme() }.
@@ -126,10 +122,9 @@
       Tab,
       Forms).
 
-<<<<<<< HEAD
 -spec extend_symtab_with_fun_env(fun_env(), t()) -> t().
 extend_symtab_with_fun_env(Env, Tab) -> Tab#tab { funs = maps:merge(Tab#tab.funs, Env) }.
-=======
+
 -spec create_ref_tuple(tuple(), string(), arity()) -> tuple().
 create_ref_tuple({ref}, Name, Arity) ->
     {ref, Name, Arity};
@@ -158,5 +153,4 @@
     case Kind of
         local -> parse_cache:parse(intern, Src);
         _ -> parse_cache:parse({extern, Includes}, Src)
-    end.
->>>>>>> 7200f079
+    end.